--- conflicted
+++ resolved
@@ -126,7 +126,6 @@
     print("Webhook url is at", my_env["WEBHOOK_URL"])
 
     # start agent sub-process
-<<<<<<< HEAD
     agent_args = ['python3', '../scripts/icatagent', 
             '--inbound-transport', 'http', '0.0.0.0', str(in_port_1), 
             '--inbound-transport', 'http', '0.0.0.0', str(in_port_2), 
@@ -165,31 +164,4 @@
         # pause and tell user to manually run script
         print("Please run PYTHONPATH=.. ./" + agent_name + ".sh and then hit <enter> to continue")
         option = input("Do it!")
-        return (None, None, None)
-=======
-    agent_proc = subprocess.Popen(['python3', 'scripts/icatagent', 
-                            '--inbound-transport', 'http', '0.0.0.0', str(in_port_1), 
-                            '--inbound-transport', 'http', '0.0.0.0', str(in_port_2), 
-                            '--inbound-transport', 'ws', '0.0.0.0', str(in_port_3),
-                            '--endpoint', endpoint_url,
-                            '--outbound-transport', 'ws', 
-                            '--outbound-transport', 'http', 
-                            '--genesis-transactions', genesis,
-                            '--auto-respond-messages',
-                            '--accept-invites', '--accept-requests',
-                            '--wallet-type', wallet_type,
-                            '--wallet-name', wallet_name,
-                            '--wallet-key', wallet_key,
-                            '--seed', seed,
-                            '--admin', '0.0.0.0', str(admin_port)],
-                            stdout=subprocess.PIPE,
-                            stderr=subprocess.PIPE,
-                            env=my_env)
-    time.sleep(0.5)
-    t1 = threading.Thread(target=output_reader, args=(agent_proc,))
-    t1.start()
-    t2 = threading.Thread(target=stderr_reader, args=(agent_proc,))
-    t2.start()
-
-    return (agent_proc, t1, t2)
->>>>>>> 73ad5a1f
+        return (None, None, None)