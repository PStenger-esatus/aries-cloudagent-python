"""Base Indy Verifier class."""

import logging

from abc import ABC, ABCMeta, abstractmethod
from time import time
from typing import Mapping

from ..core.profile import Profile
from ..ledger.multiple_ledger.ledger_requests_executor import (
    GET_CRED_DEF,
    IndyLedgerRequestsExecutor,
)
from ..messaging.util import canon, encode
from ..multitenant.base import BaseMultitenantManager

from .models.xform import indy_proof_req2non_revoc_intervals

LOGGER = logging.getLogger(__name__)


class IndyVerifier(ABC, metaclass=ABCMeta):
    """Base class for Indy Verifier."""

    def __repr__(self) -> str:
        """
        Return a human readable representation of this class.

        Returns:
            A human readable string for this class

        """
        return "<{}>".format(self.__class__.__name__)

    def non_revoc_intervals(self, pres_req: dict, pres: dict, cred_defs: dict):
        """
        Remove superfluous non-revocation intervals in presentation request.

        Irrevocable credentials constitute proof of non-revocation, but
        indy rejects proof requests with non-revocation intervals lining up
        with non-revocable credentials in proof: seek and remove.

        Args:
            pres_req: presentation request
            pres: corresponding presentation

        """
        for (req_proof_key, pres_key) in {
            "revealed_attrs": "requested_attributes",
            "revealed_attr_groups": "requested_attributes",
            "predicates": "requested_predicates",
        }.items():
            for (uuid, spec) in pres["requested_proof"].get(req_proof_key, {}).items():
                if (
                    "revocation"
                    not in cred_defs[
                        pres["identifiers"][spec["sub_proof_index"]]["cred_def_id"]
                    ]["value"]
                ):
                    if uuid in pres_req[pres_key] and pres_req[pres_key][uuid].pop(
                        "non_revoked", None
                    ):
                        LOGGER.info(
                            (
                                "Amended presentation request (nonce=%s): removed "
                                "non-revocation interval at %s referent "
                                "%s; corresponding credential in proof is irrevocable"
                            ),
                            pres_req["nonce"],
                            pres_key,
                            uuid,
                        )

        if all(
            (
                spec.get("timestamp") is None
                and "revocation" not in cred_defs[spec["cred_def_id"]]["value"]
            )
            for spec in pres["identifiers"]
        ):
            pres_req.pop("non_revoked", None)
            LOGGER.warning(
                (
                    "Amended presentation request (nonce=%s); removed global "
                    "non-revocation interval; no revocable credentials in proof"
                ),
                pres_req["nonce"],
            )

    async def check_timestamps(
        self,
        profile: Profile,
        pres_req: Mapping,
        pres: Mapping,
        rev_reg_defs: Mapping,
    ):
        """
        Check for suspicious, missing, and superfluous timestamps.

        Raises ValueError on timestamp in the future, prior to rev reg creation,
        superfluous or missing.

        Args:
            ledger: the base ledger for retrieving revocation registry definitions
            pres_req: indy proof request
            pres: indy proof request
            rev_reg_defs: rev reg defs by rev reg id, augmented with transaction times
        """
        now = int(time())
        non_revoc_intervals = indy_proof_req2non_revoc_intervals(pres_req)
        LOGGER.debug(f">>> got non-revoc intervals: {non_revoc_intervals}")
        # timestamp for irrevocable credential
        cred_defs = []
        for (index, ident) in enumerate(pres["identifiers"]):
            LOGGER.debug(f">>> got (index, ident): ({index},{ident})")
            cred_def_id = ident["cred_def_id"]
            ledger_exec_inst = profile.inject(IndyLedgerRequestsExecutor)
            ledger = (
                await ledger_exec_inst.get_ledger_for_identifier(
                    cred_def_id,
                    txn_record_type=GET_CRED_DEF,
                )
            )[1]
            async with ledger:
                cred_def = await ledger.get_credential_definition(cred_def_id)
            cred_defs.append(cred_def)
            if ident.get("timestamp"):
<<<<<<< HEAD
                cred_def_id = ident["cred_def_id"]
                multitenant_mgr = profile.inject_or(BaseMultitenantManager)
                if multitenant_mgr:
                    ledger_exec_inst = IndyLedgerRequestsExecutor(profile)
                else:
                    ledger_exec_inst = profile.inject(IndyLedgerRequestsExecutor)
                ledger = (
                    await ledger_exec_inst.get_ledger_for_identifier(
                        cred_def_id,
                        txn_record_type=GET_CRED_DEF,
=======
                if not cred_def["value"].get("revocation"):
                    raise ValueError(
                        f"Timestamp in presentation identifier #{index} "
                        f"for irrevocable cred def id {cred_def_id}"
>>>>>>> d0ba8186
                    )

        # timestamp in the future too far in the past
        for ident in pres["identifiers"]:
            timestamp = ident.get("timestamp")
            rev_reg_id = ident.get("rev_reg_id")

            if not timestamp:
                continue

            if timestamp > now + 300:  # allow 5 min for clock skew
                raise ValueError(f"Timestamp {timestamp} is in the future")
            reg_def = rev_reg_defs.get(rev_reg_id)
            if not reg_def:
                raise ValueError(f"Missing registry definition for '{rev_reg_id}'")
            if "txnTime" not in reg_def:
                raise ValueError(
                    f"Missing txnTime for registry definition '{rev_reg_id}'"
                )
            if timestamp < reg_def["txnTime"]:
                raise ValueError(
                    f"Timestamp {timestamp} predates rev reg {rev_reg_id} creation"
                )

        # timestamp superfluous, missing, or outside non-revocation interval
        revealed_attrs = pres["requested_proof"].get("revealed_attrs", {})
        revealed_groups = pres["requested_proof"].get("revealed_attr_groups", {})
        self_attested = pres["requested_proof"].get("self_attested_attrs", {})
        preds = pres["requested_proof"].get("predicates", {})
        for (uuid, req_attr) in pres_req["requested_attributes"].items():
            if "name" in req_attr:
                if uuid in revealed_attrs:
                    index = revealed_attrs[uuid]["sub_proof_index"]
                    if cred_defs[index]["value"].get("revocation"):
                        timestamp = pres["identifiers"][index].get("timestamp")
                        if (timestamp is not None) ^ bool(
                            non_revoc_intervals.get(uuid)
                        ):
                            LOGGER.debug(f">>> uuid: {uuid}")
                            LOGGER.debug(
                                f">>> revealed_attrs[uuid]: {revealed_attrs[uuid]}"
                            )
                            raise ValueError(
                                f"Timestamp on sub-proof #{index} "
                                f"is {'superfluous' if timestamp else 'missing'} "
                                f"vs. requested attribute {uuid}"
                            )
                        if non_revoc_intervals.get(uuid) and not (
                            non_revoc_intervals[uuid].get("from", 0)
                            < timestamp
                            < non_revoc_intervals[uuid].get("to", now)
                        ):
                            LOGGER.info(
                                f"Timestamp {timestamp} from ledger for item"
                                f"{uuid} falls outside non-revocation interval "
                                f"{non_revoc_intervals[uuid]}"
                            )
                elif uuid not in self_attested:
                    raise ValueError(
                        f"Presentation attributes mismatch requested attribute {uuid}"
                    )

            elif "names" in req_attr:
                group_spec = revealed_groups.get(uuid)
                if (
                    group_spec is None
                    or "sub_proof_index" not in group_spec
                    or "values" not in group_spec
                ):
                    raise ValueError(f"Missing requested attribute group {uuid}")
                index = group_spec["sub_proof_index"]
                if cred_defs[index]["value"].get("revocation"):
                    timestamp = pres["identifiers"][index].get("timestamp")
                    if (timestamp is not None) ^ bool(non_revoc_intervals.get(uuid)):
                        raise ValueError(
                            f"Timestamp on sub-proof #{index} "
                            f"is {'superfluous' if timestamp else 'missing'} "
                            f"vs. requested attribute group {uuid}"
                        )
                    if non_revoc_intervals.get(uuid) and not (
                        non_revoc_intervals[uuid].get("from", 0)
                        < timestamp
                        < non_revoc_intervals[uuid].get("to", now)
                    ):
                        LOGGER.warning(
                            f"Timestamp {timestamp} from ledger for item"
                            f"{uuid} falls outside non-revocation interval "
                            f"{non_revoc_intervals[uuid]}"
                        )

        for (uuid, req_pred) in pres_req["requested_predicates"].items():
            pred_spec = preds.get(uuid)
            if pred_spec is None or "sub_proof_index" not in pred_spec:
                raise ValueError(
                    f"Presentation predicates mismatch requested predicate {uuid}"
                )
            index = pred_spec["sub_proof_index"]
            if cred_defs[index]["value"].get("revocation"):
                timestamp = pres["identifiers"][index].get("timestamp")
                if (timestamp is not None) ^ bool(non_revoc_intervals.get(uuid)):
                    raise ValueError(
                        f"Timestamp on sub-proof #{index} "
                        f"is {'superfluous' if timestamp else 'missing'} "
                        f"vs. requested predicate {uuid}"
                    )
                if non_revoc_intervals.get(uuid) and not (
                    non_revoc_intervals[uuid].get("from", 0)
                    < timestamp
                    < non_revoc_intervals[uuid].get("to", now)
                ):
                    LOGGER.warning(
                        f"Best-effort timestamp {timestamp} "
                        "from ledger falls outside non-revocation interval "
                        f"{non_revoc_intervals[uuid]}"
                    )

    async def pre_verify(self, pres_req: dict, pres: dict):
        """
        Check for essential components and tampering in presentation.

        Visit encoded attribute values against raw, and predicate bounds,
        in presentation, cross-reference against presentation request.

        Args:
            pres_req: presentation request
            pres: corresponding presentation

        """
        if not (
            pres_req
            and "requested_predicates" in pres_req
            and "requested_attributes" in pres_req
        ):
            raise ValueError("Incomplete or missing proof request")
        if not pres:
            raise ValueError("No proof provided")
        if "requested_proof" not in pres:
            raise ValueError("Presentation missing 'requested_proof'")
        if "proof" not in pres:
            raise ValueError("Presentation missing 'proof'")

        for (uuid, req_pred) in pres_req["requested_predicates"].items():
            try:
                canon_attr = canon(req_pred["name"])
                matched = False
                found = False
                for ge_proof in pres["proof"]["proofs"][
                    pres["requested_proof"]["predicates"][uuid]["sub_proof_index"]
                ]["primary_proof"]["ge_proofs"]:
                    pred = ge_proof["predicate"]
                    if pred["attr_name"] == canon_attr:
                        found = True
                        if pred["value"] == req_pred["p_value"]:
                            matched = True
                            break
                if not matched:
                    raise ValueError(f"Predicate value != p_value: {pred['attr_name']}")
                    break
                elif not found:
                    raise ValueError(f"Missing requested predicate '{uuid}'")
            except (KeyError, TypeError):
                raise ValueError(f"Missing requested predicate '{uuid}'")

        revealed_attrs = pres["requested_proof"].get("revealed_attrs", {})
        revealed_groups = pres["requested_proof"].get("revealed_attr_groups", {})
        self_attested = pres["requested_proof"].get("self_attested_attrs", {})
        for (uuid, req_attr) in pres_req["requested_attributes"].items():
            if "name" in req_attr:
                if uuid in revealed_attrs:
                    pres_req_attr_spec = {req_attr["name"]: revealed_attrs[uuid]}
                elif uuid in self_attested:
                    if not req_attr.get("restrictions"):
                        continue
                    raise ValueError(
                        "Attribute with restrictions cannot be self-attested: "
                        f"'{req_attr['name']}'"
                    )
                else:
                    raise ValueError(
                        f"Missing requested attribute '{req_attr['name']}'"
                    )
            elif "names" in req_attr:
                group_spec = revealed_groups[uuid]
                pres_req_attr_spec = {
                    attr: {
                        "sub_proof_index": group_spec["sub_proof_index"],
                        **group_spec["values"].get(attr),
                    }
                    for attr in req_attr["names"]
                }
            else:
                raise ValueError(
                    f"Request attribute missing 'name' and 'names': '{uuid}'"
                )

            for (attr, spec) in pres_req_attr_spec.items():
                try:
                    primary_enco = pres["proof"]["proofs"][spec["sub_proof_index"]][
                        "primary_proof"
                    ]["eq_proof"]["revealed_attrs"][canon(attr)]
                except (KeyError, TypeError):
                    raise ValueError(f"Missing revealed attribute: '{attr}'")
                if primary_enco != spec["encoded"]:
                    raise ValueError(f"Encoded representation mismatch for '{attr}'")
                if primary_enco != encode(spec["raw"]):
                    raise ValueError(f"Encoded representation mismatch for '{attr}'")

    @abstractmethod
    def verify_presentation(
        self,
        presentation_request,
        presentation,
        schemas,
        credential_definitions,
        rev_reg_defs,
        rev_reg_entries,
    ):
        """
        Verify a presentation.

        Args:
            presentation_request: Presentation request data
            presentation: Presentation data
            schemas: Schema data
            credential_definitions: credential definition data
            rev_reg_defs: revocation registry definitions
            rev_reg_entries: revocation registry entries
        """<|MERGE_RESOLUTION|>--- conflicted
+++ resolved
@@ -114,7 +114,11 @@
         for (index, ident) in enumerate(pres["identifiers"]):
             LOGGER.debug(f">>> got (index, ident): ({index},{ident})")
             cred_def_id = ident["cred_def_id"]
-            ledger_exec_inst = profile.inject(IndyLedgerRequestsExecutor)
+            multitenant_mgr = profile.inject_or(BaseMultitenantManager)
+            if multitenant_mgr:
+                ledger_exec_inst = IndyLedgerRequestsExecutor(profile)
+            else:
+                ledger_exec_inst = profile.inject(IndyLedgerRequestsExecutor)
             ledger = (
                 await ledger_exec_inst.get_ledger_for_identifier(
                     cred_def_id,
@@ -125,23 +129,10 @@
                 cred_def = await ledger.get_credential_definition(cred_def_id)
             cred_defs.append(cred_def)
             if ident.get("timestamp"):
-<<<<<<< HEAD
-                cred_def_id = ident["cred_def_id"]
-                multitenant_mgr = profile.inject_or(BaseMultitenantManager)
-                if multitenant_mgr:
-                    ledger_exec_inst = IndyLedgerRequestsExecutor(profile)
-                else:
-                    ledger_exec_inst = profile.inject(IndyLedgerRequestsExecutor)
-                ledger = (
-                    await ledger_exec_inst.get_ledger_for_identifier(
-                        cred_def_id,
-                        txn_record_type=GET_CRED_DEF,
-=======
                 if not cred_def["value"].get("revocation"):
                     raise ValueError(
                         f"Timestamp in presentation identifier #{index} "
                         f"for irrevocable cred def id {cred_def_id}"
->>>>>>> d0ba8186
                     )
 
         # timestamp in the future too far in the past
