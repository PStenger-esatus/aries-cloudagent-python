--- conflicted
+++ resolved
@@ -7,12 +7,8 @@
 import logging
 from typing import List, Sequence, Tuple
 
-<<<<<<< HEAD
 from pydid import DIDDocument as ResolvedDocument, DIDCommService, VerificationMethod
 from pydid.verification_method import Ed25519VerificationKey2018
-=======
-from pydid import DIDCommService, DIDDocument as ResolvedDocument, VerificationMethod
->>>>>>> b538cb90
 
 from ..core.error import BaseError
 from ..core.profile import ProfileSession
