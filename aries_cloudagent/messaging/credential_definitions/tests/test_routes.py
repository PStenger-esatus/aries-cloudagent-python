from asynctest import TestCase as AsyncTestCase
from asynctest import mock as async_mock

<<<<<<< HEAD
from ....config.injection_context import InjectionContext
=======
from ....admin.request_context import AdminRequestContext
>>>>>>> 39066289
from ....indy.issuer import IndyIssuer
from ....ledger.base import BaseLedger
from ....storage.base import BaseStorage
from ....tails.base import BaseTailsServer

from .. import routes as test_module


SCHEMA_ID = "WgWxqztrNooG92RXvxSTWv:2:schema_name:1.0"
CRED_DEF_ID = "WgWxqztrNooG92RXvxSTWv:3:CL:20:tag"


class TestCredentialDefinitionRoutes(AsyncTestCase):
    def setUp(self):
        self.session_inject = {}
        self.context = AdminRequestContext.test_context(self.session_inject)
        self.request_dict = {"context": self.context}
        self.request = async_mock.MagicMock(
            app={"outbound_message_router": async_mock.CoroutineMock()},
            match_info={},
            query={},
            __getitem__=lambda _, k: self.request_dict[k],
        )

        self.ledger = async_mock.create_autospec(BaseLedger)
        self.ledger.__aenter__ = async_mock.CoroutineMock(return_value=self.ledger)
        self.ledger.create_and_send_credential_definition = async_mock.CoroutineMock(
            return_value=(CRED_DEF_ID, {"cred": "def"}, True)
        )
        self.ledger.get_credential_definition = async_mock.CoroutineMock(
            return_value={"cred": "def"}
        )
        self.session_inject[BaseLedger] = self.ledger

        self.issuer = async_mock.create_autospec(IndyIssuer)
        self.session_inject[IndyIssuer] = self.issuer

        self.storage = async_mock.create_autospec(BaseStorage)
        self.storage.search_records = async_mock.MagicMock(
            return_value=async_mock.MagicMock(
                fetch_all=async_mock.CoroutineMock(
                    return_value=[async_mock.MagicMock(value=CRED_DEF_ID)]
                )
            )
        )
<<<<<<< HEAD
        self.context.injector.bind_instance(BaseStorage, self.storage)

        self.request_dict = {
            "context": self.context,
        }

    async def test_send_credential_definition(self):
        mock_request = async_mock.MagicMock(
            __getitem__=async_mock.Mock(side_effect=self.request_dict.__getitem__),
            json=async_mock.CoroutineMock(
                return_value={
                    "schema_id": "WgWxqztrNooG92RXvxSTWv:2:schema_name:1.0",
                    "support_revocation": False,
                    "tag": "tag",
                }
            ),
=======
        self.session_inject[BaseStorage] = self.storage

    async def test_send_credential_definition(self):
        self.request.json = async_mock.CoroutineMock(
            return_value={
                "schema_id": "WgWxqztrNooG92RXvxSTWv:2:schema_name:1.0",
                "support_revocation": False,
                "tag": "tag",
            }
>>>>>>> 39066289
        )

        with async_mock.patch.object(test_module.web, "json_response") as mock_response:
            result = (
                await test_module.credential_definitions_send_credential_definition(
                    self.request
                )
            )
            assert result == mock_response.return_value
            mock_response.assert_called_once_with(
                {"credential_definition_id": CRED_DEF_ID}
            )

    async def test_send_credential_definition_revoc(self):
<<<<<<< HEAD
        mock_request = async_mock.MagicMock(
            __getitem__=async_mock.Mock(side_effect=self.request_dict.__getitem__),
            json=async_mock.CoroutineMock(
                return_value={
                    "schema_id": "WgWxqztrNooG92RXvxSTWv:2:schema_name:1.0",
                    "support_revocation": True,
                    "tag": "tag",
                }
            ),
=======
        self.request.json = async_mock.CoroutineMock(
            return_value={
                "schema_id": "WgWxqztrNooG92RXvxSTWv:2:schema_name:1.0",
                "support_revocation": True,
                "tag": "tag",
            }
>>>>>>> 39066289
        )
        self.context.settings.set_value("tails_server_base_url", "http://1.2.3.4:8222")

        mock_tails_server = async_mock.MagicMock(
            upload_tails_file=async_mock.CoroutineMock(return_value=(True, None))
        )
        self.context.injector.bind_instance(BaseTailsServer, mock_tails_server)

        with async_mock.patch.object(
            test_module, "IndyRevocation", async_mock.MagicMock()
        ) as test_indy_revoc, async_mock.patch.object(
            test_module.web, "json_response", async_mock.MagicMock()
        ) as mock_response:
            test_indy_revoc.return_value = async_mock.MagicMock(
                init_issuer_registry=async_mock.CoroutineMock(
                    return_value=async_mock.MagicMock(
                        set_tails_file_public_uri=async_mock.CoroutineMock(),
                        generate_registry=async_mock.CoroutineMock(),
                        send_def=async_mock.CoroutineMock(),
                        send_entry=async_mock.CoroutineMock(),
                        stage_pending_registry=async_mock.CoroutineMock(),
                    )
                )
            )

            await test_module.credential_definitions_send_credential_definition(
                self.request
            )
            mock_response.assert_called_once_with(
                {"credential_definition_id": CRED_DEF_ID}
            )

    async def test_send_credential_definition_revoc_no_tails_server_x(self):
<<<<<<< HEAD
        mock_request = async_mock.MagicMock(
            __getitem__=async_mock.Mock(side_effect=self.request_dict.__getitem__),
            json=async_mock.CoroutineMock(
                return_value={
                    "schema_id": "WgWxqztrNooG92RXvxSTWv:2:schema_name:1.0",
                    "support_revocation": True,
                    "tag": "tag",
                }
            ),
=======
        self.request.json = async_mock.CoroutineMock(
            return_value={
                "schema_id": "WgWxqztrNooG92RXvxSTWv:2:schema_name:1.0",
                "support_revocation": True,
                "tag": "tag",
            }
>>>>>>> 39066289
        )

        with self.assertRaises(test_module.web.HTTPBadRequest):
            await test_module.credential_definitions_send_credential_definition(
                self.request
            )

    async def test_send_credential_definition_revoc_no_support_x(self):
<<<<<<< HEAD
        mock_request = async_mock.MagicMock(
            __getitem__=async_mock.Mock(side_effect=self.request_dict.__getitem__),
            json=async_mock.CoroutineMock(
                return_value={
                    "schema_id": "WgWxqztrNooG92RXvxSTWv:2:schema_name:1.0",
                    "support_revocation": True,
                    "tag": "tag",
                }
            ),
=======
        self.request.json = async_mock.CoroutineMock(
            return_value={
                "schema_id": "WgWxqztrNooG92RXvxSTWv:2:schema_name:1.0",
                "support_revocation": True,
                "tag": "tag",
            }
>>>>>>> 39066289
        )
        self.context.settings.set_value("tails_server_base_url", "http://1.2.3.4:8222")

        with async_mock.patch.object(
            test_module, "IndyRevocation", async_mock.MagicMock()
        ) as test_indy_revoc:
            test_indy_revoc.return_value = async_mock.MagicMock(
                init_issuer_registry=async_mock.CoroutineMock(
                    side_effect=test_module.RevocationNotSupportedError("nope")
                )
            )
            with self.assertRaises(test_module.web.HTTPBadRequest):
                await test_module.credential_definitions_send_credential_definition(
                    self.request
                )

    async def test_send_credential_definition_revoc_upload_x(self):
<<<<<<< HEAD
        mock_request = async_mock.MagicMock(
            __getitem__=async_mock.Mock(side_effect=self.request_dict.__getitem__),
            json=async_mock.CoroutineMock(
                return_value={
                    "schema_id": "WgWxqztrNooG92RXvxSTWv:2:schema_name:1.0",
                    "support_revocation": True,
                    "tag": "tag",
                }
            ),
=======
        self.request.json = async_mock.CoroutineMock(
            return_value={
                "schema_id": "WgWxqztrNooG92RXvxSTWv:2:schema_name:1.0",
                "support_revocation": True,
                "tag": "tag",
            }
>>>>>>> 39066289
        )
        self.context.settings.set_value("tails_server_base_url", "http://1.2.3.4:8222")

        mock_tails_server = async_mock.MagicMock(
            upload_tails_file=async_mock.CoroutineMock(
                return_value=(False, "Down for maintenance")
            )
        )
        self.context.injector.bind_instance(BaseTailsServer, mock_tails_server)

        with async_mock.patch.object(
            test_module, "IndyRevocation", async_mock.MagicMock()
        ) as test_indy_revoc:
            test_indy_revoc.return_value = async_mock.MagicMock(
                init_issuer_registry=async_mock.CoroutineMock(
                    return_value=async_mock.MagicMock(
                        set_tails_file_public_uri=async_mock.CoroutineMock(),
                        generate_registry=async_mock.CoroutineMock(),
                        send_def=async_mock.CoroutineMock(),
                        send_entry=async_mock.CoroutineMock(),
                        stage_pending_registry=async_mock.CoroutineMock(),
                    )
                )
            )
            with self.assertRaises(test_module.web.HTTPInternalServerError):
                await test_module.credential_definitions_send_credential_definition(
                    self.request
                )

    async def test_send_credential_definition_revoc_init_issuer_rev_reg_x(self):
<<<<<<< HEAD
        mock_request = async_mock.MagicMock(
            __getitem__=async_mock.Mock(side_effect=self.request_dict.__getitem__),
            json=async_mock.CoroutineMock(
                return_value={
                    "schema_id": "WgWxqztrNooG92RXvxSTWv:2:schema_name:1.0",
                    "support_revocation": True,
                    "tag": "tag",
                }
            ),
=======
        self.request.json = async_mock.CoroutineMock(
            return_value={
                "schema_id": "WgWxqztrNooG92RXvxSTWv:2:schema_name:1.0",
                "support_revocation": True,
                "tag": "tag",
            }
>>>>>>> 39066289
        )
        self.context.settings.set_value("tails_server_base_url", "http://1.2.3.4:8222")

        mock_tails_server = async_mock.MagicMock(
            upload_tails_file=async_mock.CoroutineMock(return_value=(True, None))
        )
        self.context.injector.bind_instance(BaseTailsServer, mock_tails_server)

        with async_mock.patch.object(
            test_module, "IndyRevocation", async_mock.MagicMock()
        ) as test_indy_revoc:
            test_indy_revoc.return_value = async_mock.MagicMock(
                init_issuer_registry=async_mock.CoroutineMock(
                    side_effect=[
                        async_mock.MagicMock(
                            set_tails_file_public_uri=async_mock.CoroutineMock(),
                            generate_registry=async_mock.CoroutineMock(),
                            send_def=async_mock.CoroutineMock(),
                            send_entry=async_mock.CoroutineMock(),
                        ),
                        test_module.RevocationError("Error on pending rev reg init"),
                    ]
                )
            )
            with self.assertRaises(test_module.web.HTTPBadRequest):
                await test_module.credential_definitions_send_credential_definition(
                    self.request
                )

    async def test_send_credential_definition_no_ledger(self):
<<<<<<< HEAD
        mock_request = async_mock.MagicMock(
            __getitem__=async_mock.Mock(side_effect=self.request_dict.__getitem__),
            json=async_mock.CoroutineMock(
                return_value={
                    "schema_id": "WgWxqztrNooG92RXvxSTWv:2:schema_name:1.0",
                    "support_revocation": False,
                    "tag": "tag",
                }
            ),
=======
        self.request.json = async_mock.CoroutineMock(
            return_value={
                "schema_id": "WgWxqztrNooG92RXvxSTWv:2:schema_name:1.0",
                "support_revocation": False,
                "tag": "tag",
            }
>>>>>>> 39066289
        )

        self.session_inject[BaseLedger] = None
        with self.assertRaises(test_module.web.HTTPForbidden):
            await test_module.credential_definitions_send_credential_definition(
                self.request
            )

    async def test_send_credential_definition_ledger_x(self):
<<<<<<< HEAD
        mock_request = async_mock.MagicMock(
            __getitem__=async_mock.Mock(side_effect=self.request_dict.__getitem__),
            json=async_mock.CoroutineMock(
                return_value={
                    "schema_id": "WgWxqztrNooG92RXvxSTWv:2:schema_name:1.0",
                    "support_revocation": False,
                    "tag": "tag",
                }
            ),
=======
        self.request.json = async_mock.CoroutineMock(
            return_value={
                "schema_id": "WgWxqztrNooG92RXvxSTWv:2:schema_name:1.0",
                "support_revocation": False,
                "tag": "tag",
            }
>>>>>>> 39066289
        )

        self.ledger.__aenter__ = async_mock.CoroutineMock(
            side_effect=test_module.LedgerError("oops")
        )
        with self.assertRaises(test_module.web.HTTPBadRequest):
            await test_module.credential_definitions_send_credential_definition(
                self.request
            )

    async def test_created(self):
<<<<<<< HEAD
        mock_request = async_mock.MagicMock(
            __getitem__=async_mock.Mock(side_effect=self.request_dict.__getitem__),
            match_info={"cred_def_id": CRED_DEF_ID},
        )
=======
        self.request.match_info = {"cred_def_id": CRED_DEF_ID}
>>>>>>> 39066289

        with async_mock.patch.object(test_module.web, "json_response") as mock_response:
            result = await test_module.credential_definitions_created(self.request)
            assert result == mock_response.return_value
            mock_response.assert_called_once_with(
                {"credential_definition_ids": [CRED_DEF_ID]}
            )

    async def test_get_credential_definition(self):
<<<<<<< HEAD
        mock_request = async_mock.MagicMock(
            __getitem__=async_mock.Mock(side_effect=self.request_dict.__getitem__),
            match_info={"cred_def_id": CRED_DEF_ID},
        )
=======
        self.request.match_info = {"cred_def_id": CRED_DEF_ID}
>>>>>>> 39066289

        with async_mock.patch.object(test_module.web, "json_response") as mock_response:
            result = await test_module.credential_definitions_get_credential_definition(
                self.request
            )
            assert result == mock_response.return_value
            mock_response.assert_called_once_with(
                {"credential_definition": {"cred": "def"}}
            )

    async def test_get_credential_definition_no_ledger(self):
<<<<<<< HEAD
        mock_request = async_mock.MagicMock(
            __getitem__=async_mock.Mock(side_effect=self.request_dict.__getitem__),
            match_info={"cred_def_id": CRED_DEF_ID},
        )
=======
        self.request.match_info = {"cred_def_id": CRED_DEF_ID}
>>>>>>> 39066289

        self.session_inject[BaseLedger] = None
        with self.assertRaises(test_module.web.HTTPForbidden):
            await test_module.credential_definitions_get_credential_definition(
                self.request
            )

    async def test_register(self):
        mock_app = async_mock.MagicMock()
        mock_app.add_routes = async_mock.MagicMock()

        await test_module.register(mock_app)
        mock_app.add_routes.assert_called_once()

    async def test_post_process_routes(self):
        mock_app = async_mock.MagicMock(_state={"swagger_dict": {}})
        test_module.post_process_routes(mock_app)
        assert "tags" in mock_app._state["swagger_dict"]<|MERGE_RESOLUTION|>--- conflicted
+++ resolved
@@ -1,11 +1,7 @@
 from asynctest import TestCase as AsyncTestCase
 from asynctest import mock as async_mock
 
-<<<<<<< HEAD
-from ....config.injection_context import InjectionContext
-=======
 from ....admin.request_context import AdminRequestContext
->>>>>>> 39066289
 from ....indy.issuer import IndyIssuer
 from ....ledger.base import BaseLedger
 from ....storage.base import BaseStorage
@@ -22,9 +18,12 @@
     def setUp(self):
         self.session_inject = {}
         self.context = AdminRequestContext.test_context(self.session_inject)
-        self.request_dict = {"context": self.context}
+        self.request_dict = {
+            "context": self.context,
+            "outbound_message_router": async_mock.CoroutineMock(),
+        }
         self.request = async_mock.MagicMock(
-            app={"outbound_message_router": async_mock.CoroutineMock()},
+            app={},
             match_info={},
             query={},
             __getitem__=lambda _, k: self.request_dict[k],
@@ -51,34 +50,15 @@
                 )
             )
         )
-<<<<<<< HEAD
-        self.context.injector.bind_instance(BaseStorage, self.storage)
-
-        self.request_dict = {
-            "context": self.context,
-        }
+        self.session_inject[BaseStorage] = self.storage
 
     async def test_send_credential_definition(self):
-        mock_request = async_mock.MagicMock(
-            __getitem__=async_mock.Mock(side_effect=self.request_dict.__getitem__),
-            json=async_mock.CoroutineMock(
-                return_value={
-                    "schema_id": "WgWxqztrNooG92RXvxSTWv:2:schema_name:1.0",
-                    "support_revocation": False,
-                    "tag": "tag",
-                }
-            ),
-=======
-        self.session_inject[BaseStorage] = self.storage
-
-    async def test_send_credential_definition(self):
         self.request.json = async_mock.CoroutineMock(
             return_value={
                 "schema_id": "WgWxqztrNooG92RXvxSTWv:2:schema_name:1.0",
                 "support_revocation": False,
                 "tag": "tag",
             }
->>>>>>> 39066289
         )
 
         with async_mock.patch.object(test_module.web, "json_response") as mock_response:
@@ -93,24 +73,12 @@
             )
 
     async def test_send_credential_definition_revoc(self):
-<<<<<<< HEAD
-        mock_request = async_mock.MagicMock(
-            __getitem__=async_mock.Mock(side_effect=self.request_dict.__getitem__),
-            json=async_mock.CoroutineMock(
-                return_value={
-                    "schema_id": "WgWxqztrNooG92RXvxSTWv:2:schema_name:1.0",
-                    "support_revocation": True,
-                    "tag": "tag",
-                }
-            ),
-=======
-        self.request.json = async_mock.CoroutineMock(
-            return_value={
-                "schema_id": "WgWxqztrNooG92RXvxSTWv:2:schema_name:1.0",
-                "support_revocation": True,
-                "tag": "tag",
-            }
->>>>>>> 39066289
+        self.request.json = async_mock.CoroutineMock(
+            return_value={
+                "schema_id": "WgWxqztrNooG92RXvxSTWv:2:schema_name:1.0",
+                "support_revocation": True,
+                "tag": "tag",
+            }
         )
         self.context.settings.set_value("tails_server_base_url", "http://1.2.3.4:8222")
 
@@ -144,24 +112,12 @@
             )
 
     async def test_send_credential_definition_revoc_no_tails_server_x(self):
-<<<<<<< HEAD
-        mock_request = async_mock.MagicMock(
-            __getitem__=async_mock.Mock(side_effect=self.request_dict.__getitem__),
-            json=async_mock.CoroutineMock(
-                return_value={
-                    "schema_id": "WgWxqztrNooG92RXvxSTWv:2:schema_name:1.0",
-                    "support_revocation": True,
-                    "tag": "tag",
-                }
-            ),
-=======
-        self.request.json = async_mock.CoroutineMock(
-            return_value={
-                "schema_id": "WgWxqztrNooG92RXvxSTWv:2:schema_name:1.0",
-                "support_revocation": True,
-                "tag": "tag",
-            }
->>>>>>> 39066289
+        self.request.json = async_mock.CoroutineMock(
+            return_value={
+                "schema_id": "WgWxqztrNooG92RXvxSTWv:2:schema_name:1.0",
+                "support_revocation": True,
+                "tag": "tag",
+            }
         )
 
         with self.assertRaises(test_module.web.HTTPBadRequest):
@@ -170,24 +126,12 @@
             )
 
     async def test_send_credential_definition_revoc_no_support_x(self):
-<<<<<<< HEAD
-        mock_request = async_mock.MagicMock(
-            __getitem__=async_mock.Mock(side_effect=self.request_dict.__getitem__),
-            json=async_mock.CoroutineMock(
-                return_value={
-                    "schema_id": "WgWxqztrNooG92RXvxSTWv:2:schema_name:1.0",
-                    "support_revocation": True,
-                    "tag": "tag",
-                }
-            ),
-=======
-        self.request.json = async_mock.CoroutineMock(
-            return_value={
-                "schema_id": "WgWxqztrNooG92RXvxSTWv:2:schema_name:1.0",
-                "support_revocation": True,
-                "tag": "tag",
-            }
->>>>>>> 39066289
+        self.request.json = async_mock.CoroutineMock(
+            return_value={
+                "schema_id": "WgWxqztrNooG92RXvxSTWv:2:schema_name:1.0",
+                "support_revocation": True,
+                "tag": "tag",
+            }
         )
         self.context.settings.set_value("tails_server_base_url", "http://1.2.3.4:8222")
 
@@ -205,24 +149,12 @@
                 )
 
     async def test_send_credential_definition_revoc_upload_x(self):
-<<<<<<< HEAD
-        mock_request = async_mock.MagicMock(
-            __getitem__=async_mock.Mock(side_effect=self.request_dict.__getitem__),
-            json=async_mock.CoroutineMock(
-                return_value={
-                    "schema_id": "WgWxqztrNooG92RXvxSTWv:2:schema_name:1.0",
-                    "support_revocation": True,
-                    "tag": "tag",
-                }
-            ),
-=======
-        self.request.json = async_mock.CoroutineMock(
-            return_value={
-                "schema_id": "WgWxqztrNooG92RXvxSTWv:2:schema_name:1.0",
-                "support_revocation": True,
-                "tag": "tag",
-            }
->>>>>>> 39066289
+        self.request.json = async_mock.CoroutineMock(
+            return_value={
+                "schema_id": "WgWxqztrNooG92RXvxSTWv:2:schema_name:1.0",
+                "support_revocation": True,
+                "tag": "tag",
+            }
         )
         self.context.settings.set_value("tails_server_base_url", "http://1.2.3.4:8222")
 
@@ -253,24 +185,12 @@
                 )
 
     async def test_send_credential_definition_revoc_init_issuer_rev_reg_x(self):
-<<<<<<< HEAD
-        mock_request = async_mock.MagicMock(
-            __getitem__=async_mock.Mock(side_effect=self.request_dict.__getitem__),
-            json=async_mock.CoroutineMock(
-                return_value={
-                    "schema_id": "WgWxqztrNooG92RXvxSTWv:2:schema_name:1.0",
-                    "support_revocation": True,
-                    "tag": "tag",
-                }
-            ),
-=======
-        self.request.json = async_mock.CoroutineMock(
-            return_value={
-                "schema_id": "WgWxqztrNooG92RXvxSTWv:2:schema_name:1.0",
-                "support_revocation": True,
-                "tag": "tag",
-            }
->>>>>>> 39066289
+        self.request.json = async_mock.CoroutineMock(
+            return_value={
+                "schema_id": "WgWxqztrNooG92RXvxSTWv:2:schema_name:1.0",
+                "support_revocation": True,
+                "tag": "tag",
+            }
         )
         self.context.settings.set_value("tails_server_base_url", "http://1.2.3.4:8222")
 
@@ -301,24 +221,12 @@
                 )
 
     async def test_send_credential_definition_no_ledger(self):
-<<<<<<< HEAD
-        mock_request = async_mock.MagicMock(
-            __getitem__=async_mock.Mock(side_effect=self.request_dict.__getitem__),
-            json=async_mock.CoroutineMock(
-                return_value={
-                    "schema_id": "WgWxqztrNooG92RXvxSTWv:2:schema_name:1.0",
-                    "support_revocation": False,
-                    "tag": "tag",
-                }
-            ),
-=======
         self.request.json = async_mock.CoroutineMock(
             return_value={
                 "schema_id": "WgWxqztrNooG92RXvxSTWv:2:schema_name:1.0",
                 "support_revocation": False,
                 "tag": "tag",
             }
->>>>>>> 39066289
         )
 
         self.session_inject[BaseLedger] = None
@@ -328,24 +236,12 @@
             )
 
     async def test_send_credential_definition_ledger_x(self):
-<<<<<<< HEAD
-        mock_request = async_mock.MagicMock(
-            __getitem__=async_mock.Mock(side_effect=self.request_dict.__getitem__),
-            json=async_mock.CoroutineMock(
-                return_value={
-                    "schema_id": "WgWxqztrNooG92RXvxSTWv:2:schema_name:1.0",
-                    "support_revocation": False,
-                    "tag": "tag",
-                }
-            ),
-=======
         self.request.json = async_mock.CoroutineMock(
             return_value={
                 "schema_id": "WgWxqztrNooG92RXvxSTWv:2:schema_name:1.0",
                 "support_revocation": False,
                 "tag": "tag",
             }
->>>>>>> 39066289
         )
 
         self.ledger.__aenter__ = async_mock.CoroutineMock(
@@ -357,14 +253,7 @@
             )
 
     async def test_created(self):
-<<<<<<< HEAD
-        mock_request = async_mock.MagicMock(
-            __getitem__=async_mock.Mock(side_effect=self.request_dict.__getitem__),
-            match_info={"cred_def_id": CRED_DEF_ID},
-        )
-=======
         self.request.match_info = {"cred_def_id": CRED_DEF_ID}
->>>>>>> 39066289
 
         with async_mock.patch.object(test_module.web, "json_response") as mock_response:
             result = await test_module.credential_definitions_created(self.request)
@@ -374,14 +263,7 @@
             )
 
     async def test_get_credential_definition(self):
-<<<<<<< HEAD
-        mock_request = async_mock.MagicMock(
-            __getitem__=async_mock.Mock(side_effect=self.request_dict.__getitem__),
-            match_info={"cred_def_id": CRED_DEF_ID},
-        )
-=======
         self.request.match_info = {"cred_def_id": CRED_DEF_ID}
->>>>>>> 39066289
 
         with async_mock.patch.object(test_module.web, "json_response") as mock_response:
             result = await test_module.credential_definitions_get_credential_definition(
@@ -393,14 +275,7 @@
             )
 
     async def test_get_credential_definition_no_ledger(self):
-<<<<<<< HEAD
-        mock_request = async_mock.MagicMock(
-            __getitem__=async_mock.Mock(side_effect=self.request_dict.__getitem__),
-            match_info={"cred_def_id": CRED_DEF_ID},
-        )
-=======
         self.request.match_info = {"cred_def_id": CRED_DEF_ID}
->>>>>>> 39066289
 
         self.session_inject[BaseLedger] = None
         with self.assertRaises(test_module.web.HTTPForbidden):
