"""Classes to manage presentations."""

import logging

from typing import Tuple

from ....connections.models.conn_record import ConnRecord
from ....core.error import BaseError
from ....core.profile import Profile
from ....messaging.responder import BaseResponder
from ....storage.error import StorageNotFoundError

from .messages.pres import V20Pres
from .messages.pres_ack import V20PresAck
from .messages.pres_format import V20PresFormat
from .messages.pres_problem_report import V20PresProblemReport, ProblemReportReason
from .messages.pres_proposal import V20PresProposal
from .messages.pres_request import V20PresRequest
from .models.pres_exchange import V20PresExRecord


LOGGER = logging.getLogger(__name__)


class V20PresManagerError(BaseError):
    """Presentation error."""


class V20PresManager:
    """Class for managing presentations."""

    def __init__(self, profile: Profile):
        """
        Initialize a V20PresManager.

        Args:
            profile: The profile instance for this presentation manager
        """

        self._profile = profile

    async def create_exchange_for_proposal(
        self,
        connection_id: str,
        pres_proposal_message: V20PresProposal,
        auto_present: bool = None,
    ):
        """
        Create a presentation exchange record for input presentation proposal.

        Args:
            connection_id: connection identifier
            pres_proposal_message: presentation proposal to serialize
                to exchange record
            auto_present: whether to present proof upon receiving proof request
                (default to configuration setting)

        Returns:
            Presentation exchange record, created

        """
        pres_ex_record = V20PresExRecord(
            connection_id=connection_id,
            thread_id=pres_proposal_message._thread_id,
            initiator=V20PresExRecord.INITIATOR_SELF,
            role=V20PresExRecord.ROLE_PROVER,
            state=V20PresExRecord.STATE_PROPOSAL_SENT,
            pres_proposal=pres_proposal_message,
            auto_present=auto_present,
            trace=(pres_proposal_message._trace is not None),
        )

        async with self._profile.session() as session:
            await pres_ex_record.save(
                session, reason="create v2.0 presentation proposal"
            )

        return pres_ex_record

    async def receive_pres_proposal(
        self, message: V20PresProposal, conn_record: ConnRecord
    ):
        """
        Receive a presentation proposal from message in context on manager creation.

        Returns:
            Presentation exchange record, created

        """
        pres_ex_record = V20PresExRecord(
            connection_id=conn_record.connection_id,
            thread_id=message._thread_id,
            initiator=V20PresExRecord.INITIATOR_EXTERNAL,
            role=V20PresExRecord.ROLE_VERIFIER,
            state=V20PresExRecord.STATE_PROPOSAL_RECEIVED,
            pres_proposal=message,
            trace=(message._trace is not None),
        )

        async with self._profile.session() as session:
            await pres_ex_record.save(
                session, reason="receive v2.0 presentation request"
            )

        return pres_ex_record

    async def create_bound_request(
        self,
        pres_ex_record: V20PresExRecord,
        request_data: dict = None,
        comment: str = None,
    ):
        """
        Create a presentation request bound to a proposal.

        Args:
            pres_ex_record: Presentation exchange record for which
                to create presentation request
            comment: Optional human-readable comment pertaining to request creation

        Returns:
            A tuple (updated presentation exchange record, presentation request message)

        """
        proof_proposal = pres_ex_record.pres_proposal
        input_formats = proof_proposal.formats
        request_formats = []
        for format in input_formats:
            pres_exch_format = V20PresFormat.Format.get(format.format)

            if pres_exch_format:
                request_formats.append(
                    await pres_exch_format.handler(self._profile).create_bound_request(
                        pres_ex_record,
                        request_data,
                    )
                )
        if len(request_formats) == 0:
            raise V20PresManagerError(
                "Unable to create presentation request. No supported formats"
            )
        pres_request_message = V20PresRequest(
            comment=comment,
            will_confirm=True,
            formats=[format for (format, _) in request_formats],
            request_presentations_attach=[attach for (_, attach) in request_formats],
        )
        pres_request_message._thread = {"thid": pres_ex_record.thread_id}
        pres_request_message.assign_trace_decorator(
            self._profile.settings, pres_ex_record.trace
        )

        pres_ex_record.thread_id = pres_request_message._thread_id
        pres_ex_record.state = V20PresExRecord.STATE_REQUEST_SENT
        pres_ex_record.pres_request = pres_request_message
        async with self._profile.session() as session:
            await pres_ex_record.save(
                session, reason="create (bound) v2.0 presentation request"
            )

        return pres_ex_record, pres_request_message

    async def create_exchange_for_request(
        self, connection_id: str, pres_request_message: V20PresRequest
    ):
        """
        Create a presentation exchange record for input presentation request.

        Args:
            connection_id: connection identifier
            pres_request_message: presentation request to use in creating
                exchange record, extracting indy proof request and thread id

        Returns:
            Presentation exchange record, updated

        """
        pres_ex_record = V20PresExRecord(
            connection_id=connection_id,
            thread_id=pres_request_message._thread_id,
            initiator=V20PresExRecord.INITIATOR_SELF,
            role=V20PresExRecord.ROLE_VERIFIER,
            state=V20PresExRecord.STATE_REQUEST_SENT,
            pres_request=pres_request_message,
            trace=(pres_request_message._trace is not None),
        )
        async with self._profile.session() as session:
            await pres_ex_record.save(
                session, reason="create (free) v2.0 presentation request"
            )

        return pres_ex_record

    async def receive_pres_request(self, pres_ex_record: V20PresExRecord):
        """
        Receive a presentation request.

        Args:
            pres_ex_record: presentation exchange record with request to receive

        Returns:
            The presentation exchange record, updated

        """
        pres_ex_record.state = V20PresExRecord.STATE_REQUEST_RECEIVED
        async with self._profile.session() as session:
            await pres_ex_record.save(
                session, reason="receive v2.0 presentation request"
            )

        return pres_ex_record

    async def create_pres(
        self,
        pres_ex_record: V20PresExRecord,
        request_data: dict = {},
        *,
        comment: str = None,
    ) -> Tuple[V20PresExRecord, V20Pres]:
        """
        Create a presentation.

        Args:
            pres_ex_record: record to update
            requested_credentials: indy formatted requested_credentials
            comment: optional human-readable comment
            format_: presentation format

        Example `requested_credentials` format, mapping proof request referents (uuid)
        to wallet referents (cred id):

        ::

            {
                "self_attested_attributes": {
                    "j233ffbc-bd35-49b1-934f-51e083106f6d": "value"
                },
                "requested_attributes": {
                    "6253ffbb-bd35-49b3-934f-46e083106f6c": {
                        "cred_id": "5bfa40b7-062b-4ae0-a251-a86c87922c0e",
                        "revealed": true
                    }
                },
                "requested_predicates": {
                    "bfc8a97d-60d3-4f21-b998-85eeabe5c8c0": {
                        "cred_id": "5bfa40b7-062b-4ae0-a251-a86c87922c0e"
                    }
                }
            }

        Returns:
            A tuple (updated presentation exchange record, presentation message)

        """
        proof_request = pres_ex_record.pres_request
        input_formats = proof_request.formats
        pres_formats = []
        for format in input_formats:
            pres_exch_format = V20PresFormat.Format.get(format.format)

            if pres_exch_format:
                pres_formats.append(
                    await pres_exch_format.handler(self._profile).create_pres(
                        pres_ex_record,
                        request_data,
                    )
                )
        if len(pres_formats) == 0:
            raise V20PresManagerError(
                "Unable to create presentation. No supported formats"
            )
        pres_message = V20Pres(
            comment=comment,
            formats=[format for (format, _) in pres_formats],
            presentations_attach=[attach for (_, attach) in pres_formats],
        )

        pres_message._thread = {"thid": pres_ex_record.thread_id}
        pres_message.assign_trace_decorator(
            self._profile.settings, pres_ex_record.trace
        )

        # save presentation exchange state
        pres_ex_record.state = V20PresExRecord.STATE_PRESENTATION_SENT
        pres_ex_record.pres = V20Pres(
            formats=[format for (format, _) in pres_formats],
            presentations_attach=[attach for (_, attach) in pres_formats],
        )
        async with self._profile.session() as session:
            await pres_ex_record.save(session, reason="create v2.0 presentation")
        return pres_ex_record, pres_message

    async def receive_pres(self, message: V20Pres, conn_record: ConnRecord):
        """
        Receive a presentation, from message in context on manager creation.

        Returns:
            presentation exchange record, retrieved and updated

        """

<<<<<<< HEAD
=======
        def _check_proof_vs_proposal():
            """Check for bait and switch in presented values vs. proposal request."""
            proof_req = pres_ex_record.pres_request.attachment(
                V20PresFormat.Format.INDY
            )  # will change for DIF

            # revealed attrs
            for reft, attr_spec in proof["requested_proof"]["revealed_attrs"].items():
                proof_req_attr_spec = proof_req["requested_attributes"].get(reft)
                if not proof_req_attr_spec:
                    raise V20PresManagerError(
                        f"Presentation referent {reft} not in proposal request"
                    )
                req_restrictions = proof_req_attr_spec.get("restrictions", {})

                name = proof_req_attr_spec["name"]
                proof_value = attr_spec["raw"]
                sub_proof_index = attr_spec["sub_proof_index"]
                schema_id = proof["identifiers"][sub_proof_index]["schema_id"]
                cred_def_id = proof["identifiers"][sub_proof_index]["cred_def_id"]
                criteria = {
                    "schema_id": schema_id,
                    "schema_issuer_did": schema_id.split(":")[-4],
                    "schema_name": schema_id.split(":")[-2],
                    "schema_version": schema_id.split(":")[-1],
                    "cred_def_id": cred_def_id,
                    "issuer_did": cred_def_id.split(":")[-5],
                    f"attr::{name}::value": proof_value,
                }

                if not any(r.items() <= criteria.items() for r in req_restrictions):
                    raise V20PresManagerError(
                        f"Presented attribute {reft} does not satisfy proof request "
                        f"restrictions {req_restrictions}"
                    )

            # revealed attr groups
            for reft, attr_spec in (
                proof["requested_proof"].get("revealed_attr_groups", {}).items()
            ):
                proof_req_attr_spec = proof_req["requested_attributes"].get(reft)
                if not proof_req_attr_spec:
                    raise V20PresManagerError(
                        f"Presentation referent {reft} not in proposal request"
                    )
                req_restrictions = proof_req_attr_spec.get("restrictions", {})
                proof_values = {
                    name: values["raw"] for name, values in attr_spec["values"].items()
                }
                sub_proof_index = attr_spec["sub_proof_index"]
                schema_id = proof["identifiers"][sub_proof_index]["schema_id"]
                cred_def_id = proof["identifiers"][sub_proof_index]["cred_def_id"]
                criteria = {
                    "schema_id": schema_id,
                    "schema_issuer_did": schema_id.split(":")[-4],
                    "schema_name": schema_id.split(":")[-2],
                    "schema_version": schema_id.split(":")[-1],
                    "cred_def_id": cred_def_id,
                    "issuer_did": cred_def_id.split(":")[-5],
                    **{
                        f"attr::{name}::value": value
                        for name, value in proof_values.items()
                    },
                }

                if not any(r.items() <= criteria.items() for r in req_restrictions):
                    raise V20PresManagerError(
                        f"Presented attr group {reft} does not satisfy proof request "
                        f"restrictions {req_restrictions}"
                    )

            # predicate bounds
            for reft, pred_spec in proof["requested_proof"]["predicates"].items():
                proof_req_pred_spec = proof_req["requested_predicates"].get(reft)
                if not proof_req_pred_spec:
                    raise V20PresManagerError(
                        f"Presentation referent {reft} not in proposal request"
                    )
                req_name = proof_req_pred_spec["name"]
                req_pred = Predicate.get(proof_req_pred_spec["p_type"])
                req_value = proof_req_pred_spec["p_value"]
                req_restrictions = proof_req_pred_spec.get("restrictions", {})
                for req_restriction in req_restrictions:
                    for k in [k for k in req_restriction]:  # cannot modify en passant
                        if k.startswith("attr::"):
                            req_restriction.pop(k)  # let indy-sdk reject mismatch here

                sub_proof_index = pred_spec["sub_proof_index"]
                for ge_proof in proof["proof"]["proofs"][sub_proof_index][
                    "primary_proof"
                ]["ge_proofs"]:
                    proof_pred_spec = ge_proof["predicate"]
                    if proof_pred_spec["attr_name"] != canon(req_name):
                        continue
                    if not (
                        Predicate.get(proof_pred_spec["p_type"]) is req_pred
                        and proof_pred_spec["value"] == req_value
                    ):
                        raise V20PresManagerError(
                            f"Presentation predicate on {req_name} "
                            "mismatches proposal request"
                        )
                    break
                else:
                    raise V20PresManagerError(
                        f"Proposed request predicate on {req_name} not in presentation"
                    )

                schema_id = proof["identifiers"][sub_proof_index]["schema_id"]
                cred_def_id = proof["identifiers"][sub_proof_index]["cred_def_id"]
                criteria = {
                    "schema_id": schema_id,
                    "schema_issuer_did": schema_id.split(":")[-4],
                    "schema_name": schema_id.split(":")[-2],
                    "schema_version": schema_id.split(":")[-1],
                    "cred_def_id": cred_def_id,
                    "issuer_did": cred_def_id.split(":")[-5],
                }

                if not any(r.items() <= criteria.items() for r in req_restrictions):
                    raise V20PresManagerError(
                        f"Presented predicate {reft} does not satisfy proof request "
                        f"restrictions {req_restrictions}"
                    )

        proof = message.attachment(V20PresFormat.Format.INDY)

>>>>>>> 1c7bc86b
        thread_id = message._thread_id
        conn_id_filter = (
            None
            if conn_record is None
            else {"connection_id": conn_record.connection_id}
        )
        async with self._profile.session() as session:
            try:
                pres_ex_record = await V20PresExRecord.retrieve_by_tag_filter(
                    session, {"thread_id": thread_id}, conn_id_filter
                )
            except StorageNotFoundError:
                # Proof req not bound to any connection: requests_attach in OOB msg
                pres_ex_record = await V20PresExRecord.retrieve_by_tag_filter(
                    session, {"thread_id": thread_id}, None
                )

        input_formats = message.formats

        for format in input_formats:
            pres_format = V20PresFormat.Format.get(format.format)

            if pres_format:
                await pres_format.handler(self._profile).receive_pres(
                    message,
                    pres_ex_record,
                )
        pres_ex_record.pres = message
        pres_ex_record.state = V20PresExRecord.STATE_PRESENTATION_RECEIVED

        async with self._profile.session() as session:
            await pres_ex_record.save(session, reason="receive v2.0 presentation")

        return pres_ex_record

    async def verify_pres(self, pres_ex_record: V20PresExRecord):
        """
        Verify a presentation.

        Args:
            pres_ex_record: presentation exchange record
                with presentation request and presentation to verify

        Returns:
            presentation exchange record, updated

        """
        pres_request_msg = pres_ex_record.pres_request
        input_formats = pres_request_msg.formats
        for format in input_formats:
            pres_exch_format = V20PresFormat.Format.get(format.format)

            if pres_exch_format:
                pres_ex_record = await pres_exch_format.handler(
                    self._profile
                ).verify_pres(
                    pres_ex_record,
                )

        pres_ex_record.state = V20PresExRecord.STATE_DONE

        async with self._profile.session() as session:
            await pres_ex_record.save(session, reason="verify v2.0 presentation")

        if pres_request_msg.will_confirm:
            await self.send_pres_ack(pres_ex_record)

        return pres_ex_record

    async def send_pres_ack(self, pres_ex_record: V20PresExRecord):
        """
        Send acknowledgement of presentation receipt.

        Args:
            pres_ex_record: presentation exchange record with thread id

        """
        responder = self._profile.inject(BaseResponder, required=False)

        if responder:
            pres_ack_message = V20PresAck()
            pres_ack_message._thread = {"thid": pres_ex_record.thread_id}
            pres_ack_message.assign_trace_decorator(
                self._profile.settings, pres_ex_record.trace
            )

            await responder.send_reply(
                pres_ack_message,
                connection_id=pres_ex_record.connection_id,
            )
        else:
            LOGGER.warning(
                "Configuration has no BaseResponder: cannot ack presentation on %s",
                pres_ex_record.thread_id,
            )

    async def receive_pres_ack(self, message: V20PresAck, conn_record: ConnRecord):
        """
        Receive a presentation ack, from message in context on manager creation.

        Returns:
            presentation exchange record, retrieved and updated

        """
        async with self._profile.session() as session:
            pres_ex_record = await V20PresExRecord.retrieve_by_tag_filter(
                session,
                {"thread_id": message._thread_id},
                {"connection_id": conn_record.connection_id},
            )

            pres_ex_record.state = V20PresExRecord.STATE_DONE

            await pres_ex_record.save(session, reason="receive v2.0 presentation ack")

        return pres_ex_record

    async def receive_problem_report(
        self, message: V20PresProblemReport, connection_id: str
    ):
        """
        Receive problem report.

        Returns:
            presentation exchange record, retrieved and updated

        """
        # FIXME use transaction, fetch for_update
        async with self._profile.session() as session:
            pres_ex_record = await (
                V20PresExRecord.retrieve_by_tag_filter(
                    session,
                    {"thread_id": message._thread_id},
                    {"connection_id": connection_id},
                )
            )

            pres_ex_record.state = V20PresExRecord.STATE_ABANDONED
            code = message.description.get("code", ProblemReportReason.ABANDONED.value)
            pres_ex_record.error_msg = f"{code}: {message.description.get('en', code)}"
            await pres_ex_record.save(session, reason="received problem report")

        return pres_ex_record<|MERGE_RESOLUTION|>--- conflicted
+++ resolved
@@ -299,136 +299,6 @@
 
         """
 
-<<<<<<< HEAD
-=======
-        def _check_proof_vs_proposal():
-            """Check for bait and switch in presented values vs. proposal request."""
-            proof_req = pres_ex_record.pres_request.attachment(
-                V20PresFormat.Format.INDY
-            )  # will change for DIF
-
-            # revealed attrs
-            for reft, attr_spec in proof["requested_proof"]["revealed_attrs"].items():
-                proof_req_attr_spec = proof_req["requested_attributes"].get(reft)
-                if not proof_req_attr_spec:
-                    raise V20PresManagerError(
-                        f"Presentation referent {reft} not in proposal request"
-                    )
-                req_restrictions = proof_req_attr_spec.get("restrictions", {})
-
-                name = proof_req_attr_spec["name"]
-                proof_value = attr_spec["raw"]
-                sub_proof_index = attr_spec["sub_proof_index"]
-                schema_id = proof["identifiers"][sub_proof_index]["schema_id"]
-                cred_def_id = proof["identifiers"][sub_proof_index]["cred_def_id"]
-                criteria = {
-                    "schema_id": schema_id,
-                    "schema_issuer_did": schema_id.split(":")[-4],
-                    "schema_name": schema_id.split(":")[-2],
-                    "schema_version": schema_id.split(":")[-1],
-                    "cred_def_id": cred_def_id,
-                    "issuer_did": cred_def_id.split(":")[-5],
-                    f"attr::{name}::value": proof_value,
-                }
-
-                if not any(r.items() <= criteria.items() for r in req_restrictions):
-                    raise V20PresManagerError(
-                        f"Presented attribute {reft} does not satisfy proof request "
-                        f"restrictions {req_restrictions}"
-                    )
-
-            # revealed attr groups
-            for reft, attr_spec in (
-                proof["requested_proof"].get("revealed_attr_groups", {}).items()
-            ):
-                proof_req_attr_spec = proof_req["requested_attributes"].get(reft)
-                if not proof_req_attr_spec:
-                    raise V20PresManagerError(
-                        f"Presentation referent {reft} not in proposal request"
-                    )
-                req_restrictions = proof_req_attr_spec.get("restrictions", {})
-                proof_values = {
-                    name: values["raw"] for name, values in attr_spec["values"].items()
-                }
-                sub_proof_index = attr_spec["sub_proof_index"]
-                schema_id = proof["identifiers"][sub_proof_index]["schema_id"]
-                cred_def_id = proof["identifiers"][sub_proof_index]["cred_def_id"]
-                criteria = {
-                    "schema_id": schema_id,
-                    "schema_issuer_did": schema_id.split(":")[-4],
-                    "schema_name": schema_id.split(":")[-2],
-                    "schema_version": schema_id.split(":")[-1],
-                    "cred_def_id": cred_def_id,
-                    "issuer_did": cred_def_id.split(":")[-5],
-                    **{
-                        f"attr::{name}::value": value
-                        for name, value in proof_values.items()
-                    },
-                }
-
-                if not any(r.items() <= criteria.items() for r in req_restrictions):
-                    raise V20PresManagerError(
-                        f"Presented attr group {reft} does not satisfy proof request "
-                        f"restrictions {req_restrictions}"
-                    )
-
-            # predicate bounds
-            for reft, pred_spec in proof["requested_proof"]["predicates"].items():
-                proof_req_pred_spec = proof_req["requested_predicates"].get(reft)
-                if not proof_req_pred_spec:
-                    raise V20PresManagerError(
-                        f"Presentation referent {reft} not in proposal request"
-                    )
-                req_name = proof_req_pred_spec["name"]
-                req_pred = Predicate.get(proof_req_pred_spec["p_type"])
-                req_value = proof_req_pred_spec["p_value"]
-                req_restrictions = proof_req_pred_spec.get("restrictions", {})
-                for req_restriction in req_restrictions:
-                    for k in [k for k in req_restriction]:  # cannot modify en passant
-                        if k.startswith("attr::"):
-                            req_restriction.pop(k)  # let indy-sdk reject mismatch here
-
-                sub_proof_index = pred_spec["sub_proof_index"]
-                for ge_proof in proof["proof"]["proofs"][sub_proof_index][
-                    "primary_proof"
-                ]["ge_proofs"]:
-                    proof_pred_spec = ge_proof["predicate"]
-                    if proof_pred_spec["attr_name"] != canon(req_name):
-                        continue
-                    if not (
-                        Predicate.get(proof_pred_spec["p_type"]) is req_pred
-                        and proof_pred_spec["value"] == req_value
-                    ):
-                        raise V20PresManagerError(
-                            f"Presentation predicate on {req_name} "
-                            "mismatches proposal request"
-                        )
-                    break
-                else:
-                    raise V20PresManagerError(
-                        f"Proposed request predicate on {req_name} not in presentation"
-                    )
-
-                schema_id = proof["identifiers"][sub_proof_index]["schema_id"]
-                cred_def_id = proof["identifiers"][sub_proof_index]["cred_def_id"]
-                criteria = {
-                    "schema_id": schema_id,
-                    "schema_issuer_did": schema_id.split(":")[-4],
-                    "schema_name": schema_id.split(":")[-2],
-                    "schema_version": schema_id.split(":")[-1],
-                    "cred_def_id": cred_def_id,
-                    "issuer_did": cred_def_id.split(":")[-5],
-                }
-
-                if not any(r.items() <= criteria.items() for r in req_restrictions):
-                    raise V20PresManagerError(
-                        f"Presented predicate {reft} does not satisfy proof request "
-                        f"restrictions {req_restrictions}"
-                    )
-
-        proof = message.attachment(V20PresFormat.Format.INDY)
-
->>>>>>> 1c7bc86b
         thread_id = message._thread_id
         conn_id_filter = (
             None
