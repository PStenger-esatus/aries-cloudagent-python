--- conflicted
+++ resolved
@@ -5,11 +5,7 @@
 from .....messaging.responder import BaseResponder
 from .....storage.error import StorageNotFoundError
 
-<<<<<<< HEAD
 from ....problem_report.v1_0.message import CMProblemReport, ProblemReportReason
-=======
-from ....problem_report.v1_0.message import ProblemReport
->>>>>>> eb3fd94f
 
 from ..manager import MediationManager, MediationNotGrantedError
 from ..messages.keylist_query import KeylistQuery
@@ -40,22 +36,10 @@
             keylist_response = await mgr.create_keylist_query_response(keylist)
             await responder.send_reply(keylist_response)
         except (StorageNotFoundError, MediationNotGrantedError):
-<<<<<<< HEAD
             reply = CMProblemReport(
                 description={
                     "en": "Mediation has not been granted for this connection",
                     "code": ProblemReportReason.MEDIATION_NOT_GRANTED.value,
                 }
-            )
             reply.assign_thread_from(context.message)
-            await responder.send_reply(reply)
-=======
-            await responder.send_reply(
-                ProblemReport(
-                    description={
-                        "en": "Mediation has not been granted for this connection",
-                        "code": ProblemReportReason.MEDIATION_NOT_GRANTED.value,
-                    }
-                )
-            )
->>>>>>> eb3fd94f
+            await responder.send_reply(reply)