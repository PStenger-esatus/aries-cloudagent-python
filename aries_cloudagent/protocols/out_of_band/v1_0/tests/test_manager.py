--- conflicted
+++ resolved
@@ -276,7 +276,6 @@
             )
             assert invi_rec.invitation["service"] == [f"did:sov:{TestConfig.test_did}"]
 
-<<<<<<< HEAD
     async def test_create_invitation_mediation_overwrites_routing_and_endpoint(self):
         mock_conn_rec = async_mock.MagicMock()
 
@@ -306,7 +305,7 @@
             )
             assert invite.invitation["label"] == "test123"
             mock_get_default_mediator.assert_not_called()
-=======
+
     async def test_create_invitation_ledger_x(self):
         self.session.context.update_settings({"public_invites": True})
 
@@ -329,7 +328,6 @@
                     hs_protos=[HSProto.RFC23],
                 )
             assert "Error getting endpoint" in str(context.exception)
->>>>>>> 81b41b6a
 
     async def test_create_invitation_public_auto_accept_override_x(self):
         self.session.context.update_settings({"public_invites": True})
