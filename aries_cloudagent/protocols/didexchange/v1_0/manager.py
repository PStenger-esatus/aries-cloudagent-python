"""Classes to manage connection establishment under RFC 23 (DID exchange)."""

import json
import logging
from typing import Optional

import pydid
from pydid import BaseDIDDocument as ResolvedDocument
from pydid import DIDCommService

from ....connections.base_manager import BaseConnectionManager
from ....connections.models.conn_record import ConnRecord
from ....connections.models.diddoc import DIDDoc
<<<<<<< HEAD
from ....connections.base_manager import BaseConnectionManager
=======
from ....connections.util import mediation_record_if_id
>>>>>>> 9fce18b7
from ....core.error import BaseError
from ....core.oob_processor import OobMessageProcessor
from ....core.profile import Profile
from ....did.did_key import DIDKey
from ....messaging.decorators.attach_decorator import AttachDecorator
from ....messaging.responder import BaseResponder
from ....multitenant.base import BaseMultitenantManager
from ....resolver.base import ResolverError
from ....resolver.did_resolver import DIDResolver
from ....storage.error import StorageNotFoundError
from ....transport.inbound.receipt import MessageReceipt
from ....wallet.base import BaseWallet
from ....wallet.did_method import DIDMethod
from ....wallet.did_posture import DIDPosture
from ....wallet.error import WalletError
from ....wallet.key_type import KeyType
from ...coordinate_mediation.v1_0.manager import MediationManager
from ...discovery.v2_0.manager import V20DiscoveryMgr
from ...out_of_band.v1_0.messages.invitation import (
    InvitationMessage as OOBInvitationMessage,
)
from ...out_of_band.v1_0.messages.service import Service as OOBService
from .message_types import ARIES_PROTOCOL as DIDX_PROTO
from .messages.complete import DIDXComplete
from .messages.problem_report_reason import ProblemReportReason
from .messages.request import DIDXRequest
from .messages.response import DIDXResponse


class DIDXManagerError(BaseError):
    """Connection error."""


class DIDXManager(BaseConnectionManager):
    """Class for managing connections under RFC 23 (DID exchange)."""

    def __init__(self, profile: Profile):
        """
        Initialize a DIDXManager.

        Args:
            profile: The profile for this did exchange manager
        """
        self._profile = profile
        self._logger = logging.getLogger(__name__)
        super().__init__(self._profile)

    @property
    def profile(self) -> Profile:
        """
        Accessor for the current profile.

        Returns:
            The profile for this did exchange manager

        """
        return self._profile

    async def receive_invitation(
        self,
        invitation: OOBInvitationMessage,
        their_public_did: Optional[str] = None,
        auto_accept: Optional[bool] = None,
        alias: Optional[str] = None,
        mediation_id: Optional[str] = None,
    ) -> ConnRecord:  # leave in didexchange as it uses a responder: not out-of-band
        """
        Create a new connection record to track a received invitation.

        Args:
            invitation: invitation to store
            their_public_did: their public DID
            auto_accept: set to auto-accept invitation (None to use config)
            alias: optional alias to set on record
            mediation_id: record id for mediation with routing_keys, service endpoint

        Returns:
            The new `ConnRecord` instance

        """
        if not invitation.services:
            raise DIDXManagerError(
                "Invitation must contain service blocks or service DIDs"
            )
        else:
            for s in invitation.services:
                if isinstance(s, OOBService):
                    if not s.recipient_keys or not s.service_endpoint:
                        raise DIDXManagerError(
                            "All service blocks in invitation with no service DIDs "
                            "must contain recipient key(s) and service endpoint(s)"
                        )

        accept = (
            ConnRecord.ACCEPT_AUTO
            if (
                auto_accept
                or (
                    auto_accept is None
                    and self.profile.settings.get("debug.auto_accept_invites")
                )
            )
            else ConnRecord.ACCEPT_MANUAL
        )

        service_item = invitation.services[0]
        # Create connection record
        conn_rec = ConnRecord(
            invitation_key=(
                DIDKey.from_did(service_item.recipient_keys[0]).public_key_b58
                if isinstance(service_item, OOBService)
                else None
            ),
            invitation_msg_id=invitation._id,
            their_label=invitation.label,
            their_role=ConnRecord.Role.RESPONDER.rfc23,
            state=ConnRecord.State.INVITATION.rfc23,
            accept=accept,
            alias=alias,
            their_public_did=their_public_did,
            connection_protocol=DIDX_PROTO,
        )

        async with self.profile.session() as session:
            await conn_rec.save(
                session,
                reason="Created new connection record from invitation",
                log_params={
                    "invitation": invitation,
                    "their_role": ConnRecord.Role.RESPONDER.rfc23,
                },
            )

            # Save the invitation for later processing
            await conn_rec.attach_invitation(session, invitation)
            if not conn_rec.invitation_key and conn_rec.their_public_did:
                did_document = await self.get_resolved_did_document(
                    conn_rec.their_public_did
                )
                conn_rec.invitation_key = did_document.verification_method[
                    0
                ].public_key_base58

        await self._route_manager.save_mediator_for_connection(
            conn_rec, mediation_id=mediation_id
        )

        if conn_rec.accept == ConnRecord.ACCEPT_AUTO:
            request = await self.create_request(conn_rec, mediation_id=mediation_id)
            responder = self.profile.inject_or(BaseResponder)
            if responder:
                await responder.send_reply(
                    request,
                    connection_id=conn_rec.connection_id,
                )

                conn_rec.state = ConnRecord.State.REQUEST.rfc23
                async with self.profile.session() as session:
                    await conn_rec.save(session, reason="Sent connection request")
        else:
            self._logger.debug("Connection invitation will await acceptance")

        return conn_rec

    async def create_request_implicit(
        self,
        their_public_did: str,
        my_label: str = None,
        my_endpoint: str = None,
        mediation_id: str = None,
        use_public_did: bool = False,
        alias: str = None,
    ) -> ConnRecord:
        """
        Create and send a request against a public DID only (no explicit invitation).

        Args:
            their_public_did: public DID to which to request a connection
            my_label: my label for request
            my_endpoint: my endpoint
            mediation_id: record id for mediation with routing_keys, service endpoint
            use_public_did: use my public DID for this connection

        Returns:
            The new `ConnRecord` instance

        """
        my_public_info = None
        if use_public_did:
            async with self.profile.session() as session:
                wallet = session.inject(BaseWallet)
                my_public_info = await wallet.get_public_did()
            if not my_public_info:
                raise WalletError("No public DID configured")

        conn_rec = ConnRecord(
            my_did=my_public_info.did
            if my_public_info
            else None,  # create-request will fill in on local DID creation
            their_did=their_public_did,
            their_label=None,
            their_role=ConnRecord.Role.RESPONDER.rfc23,
            invitation_key=None,
            invitation_msg_id=None,
            accept=None,
            alias=alias,
            their_public_did=their_public_did,
            connection_protocol=DIDX_PROTO,
        )
        request = await self.create_request(  # saves and updates conn_rec
            conn_rec=conn_rec,
            my_label=my_label,
            my_endpoint=my_endpoint,
            mediation_id=mediation_id,
        )
        conn_rec.request_id = request._id
        conn_rec.state = ConnRecord.State.REQUEST.rfc23
        async with self.profile.session() as session:
            await conn_rec.save(session, reason="Created connection request")
        responder = self.profile.inject_or(BaseResponder)
        if responder:
            await responder.send(request, connection_id=conn_rec.connection_id)

        return conn_rec

    async def create_request(
        self,
        conn_rec: ConnRecord,
        my_label: str = None,
        my_endpoint: str = None,
        mediation_id: str = None,
    ) -> DIDXRequest:
        """
        Create a new connection request for a previously-received invitation.

        Args:
            conn_rec: The `ConnRecord` representing the invitation to accept
            my_label: My label for request
            my_endpoint: My endpoint
            mediation_id: The record id for mediation that contains routing_keys and
                service endpoint

        Returns:
            A new `DIDXRequest` message to send to the other agent

        """
        # Mediation Support
        mediation_record = await self._route_manager.mediation_record_for_connection(
            conn_rec,
            mediation_id,
            or_default=True,
        )

        # Multitenancy setup
        multitenant_mgr = self.profile.inject_or(BaseMultitenantManager)
        wallet_id = self.profile.settings.get("wallet.id")

        base_mediation_record = None
        if multitenant_mgr and wallet_id:
            base_mediation_record = await multitenant_mgr.get_default_mediator()

        my_info = None

        if conn_rec.my_did:
            async with self.profile.session() as session:
                wallet = session.inject(BaseWallet)
                my_info = await wallet.get_local_did(conn_rec.my_did)
        else:
            # Create new DID for connection
            async with self.profile.session() as session:
                wallet = session.inject(BaseWallet)
                my_info = await wallet.create_local_did(
                    method=DIDMethod.SOV,
                    key_type=KeyType.ED25519,
                )
            conn_rec.my_did = my_info.did

        # Idempotent; if routing has already been set up, no action taken
        await self._route_manager.route_connection_as_invitee(
            conn_rec, mediation_record
        )

        # Create connection request message
        if my_endpoint:
            my_endpoints = [my_endpoint]
        else:
            my_endpoints = []
            default_endpoint = self.profile.settings.get("default_endpoint")
            if default_endpoint:
                my_endpoints.append(default_endpoint)
            my_endpoints.extend(self.profile.settings.get("additional_endpoints", []))

        did_doc = await self.create_did_document(
            my_info,
            conn_rec.inbound_connection_id,
            my_endpoints,
            mediation_records=list(
                filter(None, [base_mediation_record, mediation_record])
            ),
        )
        if conn_rec.their_public_did is not None:
            qualified_did = conn_rec.their_public_did
            did_document = await self.get_resolved_did_document(qualified_did)
            did_url = await self.get_first_applicable_didcomm_service(did_document)
        pthid = conn_rec.invitation_msg_id or did_url
        attach = AttachDecorator.data_base64(did_doc.serialize())
        async with self.profile.session() as session:
            wallet = session.inject(BaseWallet)
            await attach.data.sign(my_info.verkey, wallet)
        if not my_label:
            my_label = self.profile.settings.get("default_label")
        request = DIDXRequest(
            label=my_label,
            did=conn_rec.my_did,
            did_doc_attach=attach,
        )
        request.assign_thread_id(thid=request._id, pthid=pthid)

        # Update connection state
        conn_rec.request_id = request._id
        conn_rec.state = ConnRecord.State.REQUEST.rfc23
        async with self.profile.session() as session:
            await conn_rec.save(session, reason="Created connection request")

        return request

    async def receive_request(
        self,
        request: DIDXRequest,
        recipient_did: str,
        recipient_verkey: str = None,
        my_endpoint: str = None,
        alias: str = None,
        auto_accept_implicit: bool = None,
    ) -> ConnRecord:
        """
        Receive and store a connection request.

        Args:
            request: The `DIDXRequest` to accept
            recipient_did: The (unqualified) recipient DID
            recipient_verkey: The recipient verkey: None for public recipient DID
            my_endpoint: My endpoint
            alias: Alias for the connection
            auto_accept: Auto-accept request against implicit invitation
        Returns:
            The new or updated `ConnRecord` instance

        """
        ConnRecord.log_state(
            "Receiving connection request",
            {"request": request},
            settings=self.profile.settings,
        )

        conn_rec = None
        connection_key = None
        my_info = None

        # Determine what key will need to sign the response
        if recipient_verkey:  # peer DID
            connection_key = recipient_verkey
            try:
                async with self.profile.session() as session:
                    conn_rec = await ConnRecord.retrieve_by_invitation_key(
                        session=session,
                        invitation_key=connection_key,
                        their_role=ConnRecord.Role.REQUESTER.rfc23,
                    )
            except StorageNotFoundError:
                if recipient_verkey:
                    raise DIDXManagerError(
                        "No explicit invitation found for pairwise connection "
                        f"in state {ConnRecord.State.INVITATION.rfc23}: "
                        "a prior connection request may have updated the connection state"
                    )
        else:
            if not self.profile.settings.get("public_invites"):
                raise DIDXManagerError(
                    "Public invitations are not enabled: connection request refused"
                )

            async with self.profile.session() as session:
                wallet = session.inject(BaseWallet)
                my_info = await wallet.get_local_did(recipient_did)
            if DIDPosture.get(my_info.metadata) not in (
                DIDPosture.PUBLIC,
                DIDPosture.POSTED,
            ):
                raise DIDXManagerError(f"Request DID {recipient_did} is not public")
            connection_key = my_info.verkey

            async with self.profile.session() as session:
                conn_rec = await ConnRecord.retrieve_by_invitation_msg_id(
                    session=session,
                    invitation_msg_id=request._thread.pthid,
                    their_role=ConnRecord.Role.REQUESTER.rfc23,
                )

        if conn_rec:  # invitation was explicit
            connection_key = conn_rec.invitation_key
            if conn_rec.is_multiuse_invitation:
                async with self.profile.session() as session:
                    wallet = session.inject(BaseWallet)
                    my_info = await wallet.create_local_did(
                        method=DIDMethod.SOV,
                        key_type=KeyType.ED25519,
                    )

                new_conn_rec = ConnRecord(
                    invitation_key=connection_key,
                    my_did=my_info.did,
                    state=ConnRecord.State.REQUEST.rfc23,
                    accept=conn_rec.accept,
                    their_role=conn_rec.their_role,
                    connection_protocol=DIDX_PROTO,
                )
                async with self.profile.session() as session:
                    await new_conn_rec.save(
                        session,
                        reason=(
                            "Received connection request from multi-use invitation DID"
                        ),
                    )

                # Transfer metadata from multi-use to new connection
                # Must come after save so there's an ID to associate with metadata
                async with self.profile.session() as session:
                    for key, value in (
                        await conn_rec.metadata_get_all(session)
                    ).items():
                        await new_conn_rec.metadata_set(session, key, value)

                conn_rec = new_conn_rec

        # request DID doc describes requester DID
        if not (request.did_doc_attach and request.did_doc_attach.data):
            raise DIDXManagerError(
                "DID Doc attachment missing or has no data: "
                "cannot connect to public DID"
            )
        async with self.profile.session() as session:
            wallet = session.inject(BaseWallet)
            conn_did_doc = await self.verify_diddoc(wallet, request.did_doc_attach)
        if request.did != conn_did_doc.did:
            raise DIDXManagerError(
                (
                    f"Connection DID {request.did} does not match "
                    f"DID Doc id {conn_did_doc.did}"
                ),
                error_code=ProblemReportReason.REQUEST_NOT_ACCEPTED.value,
            )
        await self.store_did_document(conn_did_doc)

        if conn_rec:  # request is against explicit invitation
            auto_accept = (
                conn_rec.accept == ConnRecord.ACCEPT_AUTO
            )  # null=manual; oob-manager calculated at conn rec creation

            conn_rec.their_label = request.label
            if alias:
                conn_rec.alias = alias
            conn_rec.their_did = request.did
            conn_rec.state = ConnRecord.State.REQUEST.rfc23
            conn_rec.request_id = request._id

        else:
            # request is against implicit invitation on public DID
            async with self.profile.session() as session:
                wallet = session.inject(BaseWallet)
                my_info = await wallet.create_local_did(
                    method=DIDMethod.SOV,
                    key_type=KeyType.ED25519,
                )

            auto_accept = bool(
                auto_accept_implicit
                or (
                    auto_accept_implicit is None
                    and self.profile.settings.get("debug.auto_accept_requests", False)
                )
            )

            conn_rec = ConnRecord(
                my_did=my_info.did,
                accept=(
                    ConnRecord.ACCEPT_AUTO if auto_accept else ConnRecord.ACCEPT_MANUAL
                ),
                their_did=request.did,
                their_label=request.label,
                alias=alias,
                their_role=ConnRecord.Role.REQUESTER.rfc23,
                invitation_key=connection_key,
                invitation_msg_id=None,
                request_id=request._id,
                state=ConnRecord.State.REQUEST.rfc23,
                connection_protocol=DIDX_PROTO,
            )
            async with self.profile.session() as session:
                await conn_rec.save(
                    session, reason="Received connection request from public DID"
                )

        async with self.profile.session() as session:
            # Attach the connection request so it can be found and responded to
            await conn_rec.attach_request(session, request)

<<<<<<< HEAD
=======
        # Send keylist updates to mediator
        mediation_record = await mediation_record_if_id(self.profile, mediation_id)
        if keylist_updates and mediation_record:
            responder = self.profile.inject(BaseResponder)
            await responder.send(
                keylist_updates, connection_id=mediation_record.connection_id
            )

        # Clean associated oob record if not needed anymore
        oob_processor = self.profile.inject(OobMessageProcessor)
        await oob_processor.clean_finished_oob_record(self.profile, request)

>>>>>>> 9fce18b7
        return conn_rec

    async def create_response(
        self,
        conn_rec: ConnRecord,
        my_endpoint: str = None,
        mediation_id: str = None,
    ) -> DIDXResponse:
        """
        Create a connection response for a received connection request.

        Args:
            conn_rec: The `ConnRecord` with a pending connection request
            my_endpoint: Current agent endpoint
            mediation_id: The record id for mediation that contains routing_keys and
                service endpoint

        Returns:
            New `DIDXResponse` message

        """
        ConnRecord.log_state(
            "Creating connection response",
            {"connection_id": conn_rec.connection_id},
            settings=self.profile.settings,
        )

        mediation_record = await self._route_manager.mediation_record_for_connection(
            conn_rec, mediation_id
        )

        # Multitenancy setup
        multitenant_mgr = self.profile.inject_or(BaseMultitenantManager)
        wallet_id = self.profile.settings.get("wallet.id")

        base_mediation_record = None
        if multitenant_mgr and wallet_id:
            base_mediation_record = await multitenant_mgr.get_default_mediator()

        if ConnRecord.State.get(conn_rec.state) is not ConnRecord.State.REQUEST:
            raise DIDXManagerError(
                f"Connection not in state {ConnRecord.State.REQUEST.rfc23}"
            )
        async with self.profile.session() as session:
            request = await conn_rec.retrieve_request(session)

        if conn_rec.my_did:
            async with self.profile.session() as session:
                wallet = session.inject(BaseWallet)
                my_info = await wallet.get_local_did(conn_rec.my_did)
        else:
            async with self.profile.session() as session:
                wallet = session.inject(BaseWallet)
                my_info = await wallet.create_local_did(
                    method=DIDMethod.SOV,
                    key_type=KeyType.ED25519,
                )
            conn_rec.my_did = my_info.did

        # Idempotent; if routing has already been set up, no action taken
        await self._route_manager.route_connection_as_inviter(
            conn_rec, mediation_record
        )

        # Create connection response message
        if my_endpoint:
            my_endpoints = [my_endpoint]
        else:
            my_endpoints = []
            default_endpoint = self.profile.settings.get("default_endpoint")
            if default_endpoint:
                my_endpoints.append(default_endpoint)
            my_endpoints.extend(self.profile.settings.get("additional_endpoints", []))

        did_doc = await self.create_did_document(
            my_info,
            conn_rec.inbound_connection_id,
            my_endpoints,
            mediation_records=list(
                filter(None, [base_mediation_record, mediation_record])
            ),
        )
        attach = AttachDecorator.data_base64(did_doc.serialize())
        async with self.profile.session() as session:
            wallet = session.inject(BaseWallet)
            await attach.data.sign(conn_rec.invitation_key, wallet)
        response = DIDXResponse(did=my_info.did, did_doc_attach=attach)
        # Assign thread information
        response.assign_thread_from(request)
        response.assign_trace_from(request)

        # Update connection state
        conn_rec.state = ConnRecord.State.RESPONSE.rfc23
        async with self.profile.session() as session:
            await conn_rec.save(
                session,
                reason="Created connection response",
                log_params={"response": response},
            )

        async with self.profile.session() as session:
            send_mediation_request = await conn_rec.metadata_get(
                session, MediationManager.SEND_REQ_AFTER_CONNECTION
            )
        if send_mediation_request:
            temp_mediation_mgr = MediationManager(self.profile)
            _record, request = await temp_mediation_mgr.prepare_request(
                conn_rec.connection_id
            )
            responder = self.profile.inject(BaseResponder)
            await responder.send(request, connection_id=conn_rec.connection_id)

        return response

    async def accept_response(
        self,
        response: DIDXResponse,
        receipt: MessageReceipt,
    ) -> ConnRecord:
        """
        Accept a connection response under RFC 23 (DID exchange).

        Process a `DIDXResponse` message by looking up
        the connection request and setting up the pairwise connection.

        Args:
            response: The `DIDXResponse` to accept
            receipt: The message receipt

        Returns:
            The updated `ConnRecord` representing the connection

        Raises:
            DIDXManagerError: If there is no DID associated with the
                connection response
            DIDXManagerError: If the corresponding connection is not
                in the request-sent state

        """

        conn_rec = None
        if response._thread:
            # identify the request by the thread ID
            async with self.profile.session() as session:
                try:
                    conn_rec = await ConnRecord.retrieve_by_request_id(
                        session,
                        response._thread_id,
                        their_role=ConnRecord.Role.RESPONDER.rfc23,
                    )
                except StorageNotFoundError:
                    pass
                if not conn_rec:
                    try:
                        conn_rec = await ConnRecord.retrieve_by_request_id(
                            session,
                            response._thread_id,
                            their_role=ConnRecord.Role.RESPONDER.rfc160,
                        )
                    except StorageNotFoundError:
                        pass

        if not conn_rec and receipt.sender_did:
            # identify connection by the DID they used for us
            try:
                async with self.profile.session() as session:
                    conn_rec = await ConnRecord.retrieve_by_did(
                        session=session,
                        their_did=receipt.sender_did,
                        my_did=receipt.recipient_did,
                        their_role=ConnRecord.Role.RESPONDER.rfc23,
                    )
            except StorageNotFoundError:
                pass

        if not conn_rec:
            raise DIDXManagerError(
                "No corresponding connection request found",
                error_code=ProblemReportReason.RESPONSE_NOT_ACCEPTED.value,
            )

        if ConnRecord.State.get(conn_rec.state) is not ConnRecord.State.REQUEST:
            raise DIDXManagerError(
                "Cannot accept connection response for connection"
                f" in state: {conn_rec.state}"
            )

        their_did = response.did
        if not response.did_doc_attach:
            raise DIDXManagerError("No DIDDoc attached; cannot connect to public DID")
        async with self.profile.session() as session:
            wallet = session.inject(BaseWallet)
            conn_did_doc = await self.verify_diddoc(
                wallet, response.did_doc_attach, conn_rec.invitation_key
            )
        if their_did != conn_did_doc.did:
            raise DIDXManagerError(
                f"Connection DID {their_did} "
                f"does not match DID doc id {conn_did_doc.did}"
            )
        await self.store_did_document(conn_did_doc)

        conn_rec.their_did = their_did
        conn_rec.state = ConnRecord.State.RESPONSE.rfc23
        async with self.profile.session() as session:
            await conn_rec.save(session, reason="Accepted connection response")

        async with self.profile.session() as session:
            send_mediation_request = await conn_rec.metadata_get(
                session, MediationManager.SEND_REQ_AFTER_CONNECTION
            )
        if send_mediation_request:
            temp_mediation_mgr = MediationManager(self.profile)
            _record, request = await temp_mediation_mgr.prepare_request(
                conn_rec.connection_id
            )
            responder = self.profile.inject(BaseResponder)
            await responder.send(request, connection_id=conn_rec.connection_id)

        # create and send connection-complete message
        complete = DIDXComplete()
        complete.assign_thread_from(response)
        responder = self.profile.inject_or(BaseResponder)
        if responder:
            await responder.send_reply(complete, connection_id=conn_rec.connection_id)

            conn_rec.state = ConnRecord.State.COMPLETED.rfc23
            async with self.profile.session() as session:
                await conn_rec.save(session, reason="Sent connection complete")
                if session.settings.get("auto_disclose_features"):
                    discovery_mgr = V20DiscoveryMgr(self._profile)
                    await discovery_mgr.proactive_disclose_features(
                        connection_id=conn_rec.connection_id
                    )

        return conn_rec

    async def accept_complete(
        self,
        complete: DIDXComplete,
        receipt: MessageReceipt,
    ) -> ConnRecord:
        """
        Accept a connection complete message under RFC 23 (DID exchange).

        Process a `DIDXComplete` message by looking up
        the connection record and marking the exchange complete.

        Args:
            complete: The `DIDXComplete` to accept
            receipt: The message receipt

        Returns:
            The updated `ConnRecord` representing the connection

        Raises:
            DIDXManagerError: If the corresponding connection does not exist
                or is not in the response-sent state

        """
        conn_rec = None

        # identify the request by the thread ID
        async with self.profile.session() as session:
            try:
                conn_rec = await ConnRecord.retrieve_by_request_id(
                    session,
                    complete._thread_id,
                    their_role=ConnRecord.Role.REQUESTER.rfc23,
                )
            except StorageNotFoundError:
                pass

            if not conn_rec:
                try:
                    conn_rec = await ConnRecord.retrieve_by_request_id(
                        session,
                        complete._thread_id,
                        their_role=ConnRecord.Role.REQUESTER.rfc160,
                    )
                except StorageNotFoundError:
                    pass

        if not conn_rec:
            raise DIDXManagerError(
                "No corresponding connection request found",
                error_code=ProblemReportReason.COMPLETE_NOT_ACCEPTED.value,
            )

        conn_rec.state = ConnRecord.State.COMPLETED.rfc23
        async with self.profile.session() as session:
            await conn_rec.save(session, reason="Received connection complete")
            if session.settings.get("auto_disclose_features"):
                discovery_mgr = V20DiscoveryMgr(self._profile)
                await discovery_mgr.proactive_disclose_features(
                    connection_id=conn_rec.connection_id
                )

        return conn_rec

    async def verify_diddoc(
        self,
        wallet: BaseWallet,
        attached: AttachDecorator,
        invi_key: str = None,
    ) -> DIDDoc:
        """Verify DIDDoc attachment and return signed data."""
        signed_diddoc_bytes = attached.data.signed
        if not signed_diddoc_bytes:
            raise DIDXManagerError("DID doc attachment is not signed.")
        if not await attached.data.verify(wallet, invi_key):
            raise DIDXManagerError("DID doc attachment signature failed verification")

        return DIDDoc.deserialize(json.loads(signed_diddoc_bytes.decode()))

    async def get_resolved_did_document(self, qualified_did: str) -> ResolvedDocument:
        """Return resolved DID document."""
        resolver = self._profile.inject(DIDResolver)
        if not qualified_did.startswith("did:"):
            qualified_did = f"did:sov:{qualified_did}"
        try:
            doc_dict: dict = await resolver.resolve(self._profile, qualified_did)
            doc = pydid.deserialize_document(doc_dict, strict=True)
            return doc
        except ResolverError as error:
            raise DIDXManagerError(
                "Failed to resolve public DID in invitation"
            ) from error

    async def get_first_applicable_didcomm_service(
        self, did_doc: ResolvedDocument
    ) -> str:
        """Return first applicable DIDComm service url with highest priority."""
        if not did_doc.service:
            raise DIDXManagerError(
                "Cannot connect via public DID that has no associated services"
            )

        didcomm_services = sorted(
            [
                service
                for service in did_doc.service
                if isinstance(service, DIDCommService)
            ],
            key=lambda service: service.priority,
        )

        if not didcomm_services:
            raise DIDXManagerError(
                "Cannot connect via public DID that has no associated DIDComm services"
            )

        first_didcomm_service, *_ = didcomm_services
        return first_didcomm_service.id<|MERGE_RESOLUTION|>--- conflicted
+++ resolved
@@ -11,11 +11,6 @@
 from ....connections.base_manager import BaseConnectionManager
 from ....connections.models.conn_record import ConnRecord
 from ....connections.models.diddoc import DIDDoc
-<<<<<<< HEAD
-from ....connections.base_manager import BaseConnectionManager
-=======
-from ....connections.util import mediation_record_if_id
->>>>>>> 9fce18b7
 from ....core.error import BaseError
 from ....core.oob_processor import OobMessageProcessor
 from ....core.profile import Profile
@@ -523,21 +518,10 @@
             # Attach the connection request so it can be found and responded to
             await conn_rec.attach_request(session, request)
 
-<<<<<<< HEAD
-=======
-        # Send keylist updates to mediator
-        mediation_record = await mediation_record_if_id(self.profile, mediation_id)
-        if keylist_updates and mediation_record:
-            responder = self.profile.inject(BaseResponder)
-            await responder.send(
-                keylist_updates, connection_id=mediation_record.connection_id
-            )
-
         # Clean associated oob record if not needed anymore
         oob_processor = self.profile.inject(OobMessageProcessor)
         await oob_processor.clean_finished_oob_record(self.profile, request)
 
->>>>>>> 9fce18b7
         return conn_rec
 
     async def create_response(
