import asyncio
import asyncpg
import functools
import json
import logging
import os
import random
import subprocess
import hashlib
import base58
from timeit import default_timer

from aiohttp import (
    web,
    ClientSession,
    ClientRequest,
    ClientResponse,
    ClientError,
    ClientTimeout,
)

from .utils import flatten, log_json, log_msg, log_timer, output_reader

LOGGER = logging.getLogger(__name__)

event_stream_handler = logging.StreamHandler()
event_stream_handler.setFormatter(logging.Formatter("\nEVENT: %(message)s"))

DEBUG_EVENTS = os.getenv("EVENTS")
EVENT_LOGGER = logging.getLogger("event")
EVENT_LOGGER.setLevel(logging.DEBUG if DEBUG_EVENTS else logging.NOTSET)
EVENT_LOGGER.addHandler(event_stream_handler)
EVENT_LOGGER.propagate = False

TRACE_TARGET = os.getenv("TRACE_TARGET")
TRACE_TAG = os.getenv("TRACE_TAG")
<<<<<<< HEAD
TRACE_ENABLED = True if TRACE_TARGET else False
=======
TRACE_ENABLED = os.getenv("TRACE_ENABLED")
>>>>>>> ed5d064f

DEFAULT_POSTGRES = bool(os.getenv("POSTGRES"))
DEFAULT_INTERNAL_HOST = "127.0.0.1"
DEFAULT_EXTERNAL_HOST = "localhost"
DEFAULT_BIN_PATH = "../bin"
DEFAULT_PYTHON_PATH = ".."

START_TIMEOUT = float(os.getenv("START_TIMEOUT", 30.0))

RUN_MODE = os.getenv("RUNMODE")

GENESIS_URL = os.getenv("GENESIS_URL")
LEDGER_URL = os.getenv("LEDGER_URL")
GENESIS_FILE = os.getenv("GENESIS_FILE")

if RUN_MODE == "docker":
    DEFAULT_INTERNAL_HOST = os.getenv("DOCKERHOST") or "host.docker.internal"
    DEFAULT_EXTERNAL_HOST = DEFAULT_INTERNAL_HOST
    DEFAULT_BIN_PATH = "./bin"
    DEFAULT_PYTHON_PATH = "."
elif RUN_MODE == "pwd":
    # DEFAULT_INTERNAL_HOST =
    DEFAULT_EXTERNAL_HOST = os.getenv("DOCKERHOST") or "host.docker.internal"
    DEFAULT_BIN_PATH = "./bin"
    DEFAULT_PYTHON_PATH = "."


class repr_json:
    def __init__(self, val):
        self.val = val

    def __repr__(self) -> str:
        if isinstance(self.val, str):
            return self.val
        return json.dumps(self.val, indent=4)


async def default_genesis_txns():
    genesis = None
    try:
        if GENESIS_URL:
            async with ClientSession() as session:
                async with session.get(GENESIS_URL) as resp:
                    genesis = await resp.text()
        elif RUN_MODE == "docker":
            async with ClientSession() as session:
                async with session.get(
                    f"http://{DEFAULT_EXTERNAL_HOST}:9000/genesis"
                ) as resp:
                    genesis = await resp.text()
        elif GENESIS_FILE:
            with open(GENESIS_FILE, "r") as genesis_file:
                genesis = genesis_file.read()
        else:
            with open("local-genesis.txt", "r") as genesis_file:
                genesis = genesis_file.read()
    except Exception:
        LOGGER.exception("Error loading genesis transactions:")
    return genesis


class DemoAgent:
    def __init__(
        self,
        ident: str,
        http_port: int,
        admin_port: int,
        internal_host: str = None,
        external_host: str = None,
        genesis_data: str = None,
        seed: str = "random",
        label: str = None,
        color: str = None,
        prefix: str = None,
        timing: bool = False,
        timing_log: str = None,
        postgres: bool = None,
        extra_args=None,
        **params,
    ):
        self.ident = ident
        self.http_port = http_port
        self.admin_port = admin_port
        self.internal_host = internal_host or DEFAULT_INTERNAL_HOST
        self.external_host = external_host or DEFAULT_EXTERNAL_HOST
        self.genesis_data = genesis_data
        self.label = label or ident
        self.color = color
        self.prefix = prefix
        self.timing = timing
        self.timing_log = timing_log
        self.postgres = DEFAULT_POSTGRES if postgres is None else postgres
        self.extra_args = extra_args
        self.trace_enabled = TRACE_ENABLED
        self.trace_target = TRACE_TARGET
        self.trace_tag = TRACE_TAG

        self.admin_url = f"http://{self.internal_host}:{admin_port}"
        if RUN_MODE == "pwd":
            self.endpoint = f"http://{self.external_host}".replace(
                "{PORT}", str(http_port)
            )
        else:
            self.endpoint = f"http://{self.external_host}:{http_port}"
        if os.getenv("PUBLIC_TAILS_URL"):
            self.public_tails_url = os.getenv("PUBLIC_TAILS_URL")
        elif RUN_MODE == "pwd":
            self.public_tails_url = f"http://{self.external_host}".replace(
                "{PORT}", str(admin_port)
            )
        else:
            self.public_tails_url = self.admin_url
        self.webhook_port = None
        self.webhook_url = None
        self.webhook_site = None
        self.params = params
        self.proc = None
        self.client_session: ClientSession = ClientSession()

        rand_name = str(random.randint(100_000, 999_999))
        self.seed = (
            ("my_seed_000000000000000000000000" + rand_name)[-32:]
            if seed == "random"
            else seed
        )
        self.storage_type = params.get("storage_type")
        self.wallet_type = params.get("wallet_type", "indy")
        self.wallet_name = (
            params.get("wallet_name") or self.ident.lower().replace(" ", "") + rand_name
        )
        self.wallet_key = params.get("wallet_key") or self.ident + rand_name
        self.did = None
        self.wallet_stats = []

    async def register_schema_and_creddef(
        self, schema_name, version, schema_attrs, support_revocation: bool = False
    ):
        # Create a schema
        schema_body = {
            "schema_name": schema_name,
            "schema_version": version,
            "attributes": schema_attrs,
        }
        schema_response = await self.admin_POST("/schemas", schema_body)
        # log_json(json.dumps(schema_response), label="Schema:")
        schema_id = schema_response["schema_id"]
        log_msg("Schema ID:", schema_id)

        # Create a cred def for the schema
        credential_definition_body = {
            "schema_id": schema_id,
            "support_revocation": support_revocation,
        }
        credential_definition_response = await self.admin_POST(
            "/credential-definitions", credential_definition_body
        )
        credential_definition_id = credential_definition_response[
            "credential_definition_id"
        ]
        log_msg("Cred def ID:", credential_definition_id)
        return schema_id, credential_definition_id

    async def create_and_publish_revocation_registry(
        self, credential_def_id, max_cred_num
    ):
        revoc_response = await self.admin_POST(
            "/revocation/create-registry",
            {
                "credential_definition_id": credential_def_id,
                "max_cred_num": max_cred_num,
            },
        )
        revocation_registry_id = revoc_response["result"]["revoc_reg_id"]
        tails_hash = revoc_response["result"]["tails_hash"]

        # get the tails file from "GET /revocation/registry/{id}/tails-file"
        tails_file = await self.admin_GET_FILE(
            f"/revocation/registry/{revocation_registry_id}/tails-file"
        )
        hasher = hashlib.sha256()
        hasher.update(tails_file)
        my_tails_hash = base58.b58encode(hasher.digest()).decode("utf-8")
        log_msg(f"Revocation Registry ID: {revocation_registry_id}")
        assert tails_hash == my_tails_hash

        # Real app should publish tails file somewhere and update the revocation registry with the URI.
        # But for the demo, assume the agent's admin end-points are accessible to the other agents
        # Update the revocation registry with the public URL to the tails file
        tails_file_admin_url = (
            f"{self.admin_url}/revocation/registry/{revocation_registry_id}/tails-file"
        )
        tails_file_url = f"{self.public_tails_url}/revocation/registry/{revocation_registry_id}/tails-file"
        if RUN_MODE == "pwd":
            tails_file_external_url = f"http://{self.external_host}".replace(
                "{PORT}", str(self.admin_port)
            )
        else:
            tails_file_external_url = f"http://127.0.0.1:{self.admin_port}"
        tails_file_external_url += (
            f"/revocation/registry/{revocation_registry_id}/tails-file"
        )
        revoc_updated_response = await self.admin_PATCH(
            f"/revocation/registry/{revocation_registry_id}",
            {"tails_public_uri": tails_file_url},
        )
        tails_public_uri = revoc_updated_response["result"]["tails_public_uri"]
<<<<<<< HEAD
        log_msg(f"Revocation Registry Tails File Admin URL: {tails_file_admin_url}")
        log_msg(f"Revocation Registry Tails File URL: {tails_public_uri}")
        log_msg(f"================")
        log_msg(
            f"mkdir -p /tmp/tails-files/revocation/registry/{revocation_registry_id}/"
        )
        log_msg(
            f'curl -X GET "{tails_file_admin_url}" --output /tmp/tails-files/revocation/registry/{revocation_registry_id}/tails-file'
        )
        log_msg(f"================")
=======
>>>>>>> ed5d064f
        assert tails_public_uri == tails_file_url

        # if PUBLIC_TAILS_URL is specified, tell user how to get tails file from agent
        if os.getenv("PUBLIC_TAILS_URL"):
            log_msg(f"================")
            log_msg(f"Revocation Registry Tails File Admin URL: {tails_file_admin_url}")
            log_msg(f"Revocation Registry Tails File URL: {tails_public_uri}")
            log_msg(f"External host Tails File URL: {tails_file_external_url}")
            log_msg(f"================")
            log_msg(f"mkdir -p ./revocation/registry/{revocation_registry_id}/")
            log_msg(
                f'curl -X GET "{tails_file_external_url}" --output ./revocation/registry/{revocation_registry_id}/tails-file.bin'
            )
            log_msg(
                f"base64 revocation/registry/{revocation_registry_id}/tails-file.bin >revocation/registry/{revocation_registry_id}/tails-file"
            )
            log_msg(f"================")

        revoc_publish_response = await self.admin_POST(
            f"/revocation/registry/{revocation_registry_id}/publish"
        )

        return revoc_publish_response["result"]["revoc_reg_id"]

    def get_agent_args(self):
        result = [
            ("--endpoint", self.endpoint),
            ("--label", self.label),
            "--auto-ping-connection",
            "--auto-respond-messages",
            ("--inbound-transport", "http", "0.0.0.0", str(self.http_port)),
            ("--outbound-transport", "http"),
            ("--admin", "0.0.0.0", str(self.admin_port)),
            "--admin-insecure-mode",
            ("--wallet-type", self.wallet_type),
            ("--wallet-name", self.wallet_name),
            ("--wallet-key", self.wallet_key),
            "--preserve-exchange-records",
        ]
        if self.genesis_data:
            result.append(("--genesis-transactions", self.genesis_data))
        if self.seed:
            result.append(("--seed", self.seed))
        if self.storage_type:
            result.append(("--storage-type", self.storage_type))
        if self.timing:
            result.append("--timing")
        if self.timing_log:
            result.append(("--timing-log", self.timing_log))
        if self.postgres:
            result.extend(
                [
                    ("--wallet-storage-type", "postgres_storage"),
                    ("--wallet-storage-config", json.dumps(self.postgres_config)),
                    ("--wallet-storage-creds", json.dumps(self.postgres_creds)),
                ]
            )
        if self.webhook_url:
            result.append(("--webhook-url", self.webhook_url))
        if self.trace_enabled:
            result.extend(
                [
                    ("--trace",),
                    ("--trace-target", self.trace_target),
                    ("--trace-tag", self.trace_tag),
                    ("--trace-label", self.label + ".trace"),
<<<<<<< HEAD
=======
                ]
            )
        else:
            # set the tracing parameters but don't enable tracing
            result.extend(
                [
                    (
                        "--trace-target",
                        self.trace_target if self.trace_target else "log",
                    ),
                    (
                        "--trace-tag",
                        self.trace_tag if self.trace_tag else "acapy.events",
                    ),
                    ("--trace-label", self.label + ".trace"),
>>>>>>> ed5d064f
                ]
            )
        if self.extra_args:
            result.extend(self.extra_args)

        return result

    @property
    def prefix_str(self):
        if self.prefix:
            return f"{self.prefix:10s} |"

    async def register_did(self, ledger_url: str = None, alias: str = None):
        self.log(f"Registering {self.ident} with seed {self.seed}")
        if not ledger_url:
            ledger_url = LEDGER_URL
        if not ledger_url:
            ledger_url = f"http://{self.external_host}:9000"
        data = {"alias": alias or self.ident, "seed": self.seed, "role": "TRUST_ANCHOR"}
        async with self.client_session.post(
            ledger_url + "/register", json=data
        ) as resp:
            if resp.status != 200:
                raise Exception(f"Error registering DID, response code {resp.status}")
            nym_info = await resp.json()
            self.did = nym_info["did"]
        self.log(f"Got DID: {self.did}")

    def handle_output(self, *output, source: str = None, **kwargs):
        end = "" if source else "\n"
        if source == "stderr":
            color = "fg:ansired"
        elif not source:
            color = self.color or "fg:ansiblue"
        else:
            color = None
        log_msg(*output, color=color, prefix=self.prefix_str, end=end, **kwargs)

    def log(self, *msg, **kwargs):
        self.handle_output(*msg, **kwargs)

    def log_json(self, data, label: str = None, **kwargs):
        log_json(data, label=label, prefix=self.prefix_str, **kwargs)

    def log_timer(self, label: str, show: bool = True, **kwargs):
        return log_timer(label, show, logger=self.log, **kwargs)

    def _process(self, args, env, loop):
        proc = subprocess.Popen(
            args,
            stdout=subprocess.PIPE,
            stderr=subprocess.PIPE,
            env=env,
            encoding="utf-8",
        )
        loop.run_in_executor(
            None,
            output_reader,
            proc.stdout,
            functools.partial(self.handle_output, source="stdout"),
        )
        loop.run_in_executor(
            None,
            output_reader,
            proc.stderr,
            functools.partial(self.handle_output, source="stderr"),
        )
        return proc

    def get_process_args(self, bin_path: str = None):
        cmd_path = "aca-py"
        if bin_path is None:
            bin_path = DEFAULT_BIN_PATH
        if bin_path:
            cmd_path = os.path.join(bin_path, cmd_path)
        return list(flatten((["python3", cmd_path, "start"], self.get_agent_args())))

    async def start_process(
        self, python_path: str = None, bin_path: str = None, wait: bool = True
    ):
        my_env = os.environ.copy()
        python_path = DEFAULT_PYTHON_PATH if python_path is None else python_path
        if python_path:
            my_env["PYTHONPATH"] = python_path

        agent_args = self.get_process_args(bin_path)

        # start agent sub-process
        loop = asyncio.get_event_loop()
        self.proc = await loop.run_in_executor(
            None, self._process, agent_args, my_env, loop
        )
        if wait:
            await asyncio.sleep(1.0)
            await self.detect_process()

    def _terminate(self):
        if self.proc and self.proc.poll() is None:
            self.proc.terminate()
            try:
                self.proc.wait(timeout=0.5)
                self.log(f"Exited with return code {self.proc.returncode}")
            except subprocess.TimeoutExpired:
                msg = "Process did not terminate in time"
                self.log(msg)
                raise Exception(msg)

    async def terminate(self):
        loop = asyncio.get_event_loop()
        if self.proc:
            await loop.run_in_executor(None, self._terminate)
        await self.client_session.close()
        if self.webhook_site:
            await self.webhook_site.stop()

    async def listen_webhooks(self, webhook_port):
        self.webhook_port = webhook_port
        if RUN_MODE == "pwd":
            self.webhook_url = f"http://localhost:{str(webhook_port)}/webhooks"
        else:
            self.webhook_url = (
                f"http://{self.external_host}:{str(webhook_port)}/webhooks"
            )
        app = web.Application()
        app.add_routes([web.post("/webhooks/topic/{topic}/", self._receive_webhook)])
        runner = web.AppRunner(app)
        await runner.setup()
        self.webhook_site = web.TCPSite(runner, "0.0.0.0", webhook_port)
        await self.webhook_site.start()

    async def _receive_webhook(self, request: ClientRequest):
        topic = request.match_info["topic"]
        payload = await request.json()
        await self.handle_webhook(topic, payload)
        return web.Response(status=200)

    async def handle_webhook(self, topic: str, payload):
        if topic != "webhook":  # would recurse
            handler = f"handle_{topic}"
            method = getattr(self, handler, None)
            if method:
                EVENT_LOGGER.debug(
                    "Agent called controller webhook: %s%s",
                    handler,
                    (f" with payload: \n{repr_json(payload)}" if payload else ""),
                )
                asyncio.get_event_loop().create_task(method(payload))
            else:
                log_msg(
                    f"Error: agent {self.ident} "
                    f"has no method {handler} "
                    f"to handle webhook on topic {topic}"
                )

    async def admin_request(
        self, method, path, data=None, text=False, params=None
    ) -> ClientResponse:
        params = {k: v for (k, v) in (params or {}).items() if v is not None}
        async with self.client_session.request(
            method, self.admin_url + path, json=data, params=params
        ) as resp:
            resp.raise_for_status()
            resp_text = await resp.text()
            if not resp_text and not text:
                return None
            if not text:
                try:
                    return json.loads(resp_text)
                except json.JSONDecodeError as e:
                    raise Exception(f"Error decoding JSON: {resp_text}") from e
            return resp_text

    async def admin_GET(self, path, text=False, params=None) -> ClientResponse:
        try:
            EVENT_LOGGER.debug("Controller GET %s request to Agent", path)
            response = await self.admin_request("GET", path, None, text, params)
            EVENT_LOGGER.debug(
                "Response from GET %s received: \n%s", path, repr_json(response),
            )
            return response
        except ClientError as e:
            self.log(f"Error during GET {path}: {str(e)}")
            raise

    async def admin_POST(
        self, path, data=None, text=False, params=None
    ) -> ClientResponse:
        try:
            EVENT_LOGGER.debug(
                "Controller POST %s request to Agent%s",
                path,
                (" with data: \n{}".format(repr_json(data)) if data else ""),
            )
            response = await self.admin_request("POST", path, data, text, params)
            EVENT_LOGGER.debug(
                "Response from POST %s received: \n%s", path, repr_json(response),
            )
            return response
        except ClientError as e:
            self.log(f"Error during POST {path}: {str(e)}")
            raise

    async def admin_PATCH(
        self, path, data=None, text=False, params=None
    ) -> ClientResponse:
        try:
            return await self.admin_request("PATCH", path, data, text, params)
        except ClientError as e:
            self.log(f"Error during PATCH {path}: {str(e)}")
            raise

    async def admin_GET_FILE(self, path, params=None) -> bytes:
        try:
            params = {k: v for (k, v) in (params or {}).items() if v is not None}
            resp = await self.client_session.request(
                "GET", self.admin_url + path, params=params
            )
            resp.raise_for_status()
            return await resp.read()
        except ClientError as e:
            self.log(f"Error during GET FILE {path}: {str(e)}")
            raise

    async def detect_process(self):
        async def fetch_status(url: str, timeout: float):
            text = None
            start = default_timer()
            async with ClientSession(timeout=ClientTimeout(total=3.0)) as session:
                while default_timer() - start < timeout:
                    try:
                        async with session.get(url) as resp:
                            if resp.status == 200:
                                text = await resp.text()
                                break
                    except (ClientError, asyncio.TimeoutError):
                        pass
                    await asyncio.sleep(0.5)
            return text

        status_url = self.admin_url + "/status"
        status_text = await fetch_status(status_url, START_TIMEOUT)

        if not status_text:
            raise Exception(
                "Timed out waiting for agent process to start. "
                + f"Admin URL: {status_url}"
            )
        ok = False
        try:
            status = json.loads(status_text)
            ok = isinstance(status, dict) and "version" in status
        except json.JSONDecodeError:
            pass
        if not ok:
            raise Exception(
                f"Unexpected response from agent process. Admin URL: {status_url}"
            )

    async def fetch_timing(self):
        status = await self.admin_GET("/status")
        return status.get("timing")

    def format_timing(self, timing: dict) -> dict:
        result = []
        for name, count in timing["count"].items():
            result.append(
                (
                    name[:35],
                    count,
                    timing["total"][name],
                    timing["avg"][name],
                    timing["min"][name],
                    timing["max"][name],
                )
            )
        result.sort(key=lambda row: row[2], reverse=True)
        yield "{:35} | {:>12} {:>12} {:>10} {:>10} {:>10}".format(
            "", "count", "total", "avg", "min", "max"
        )
        yield "=" * 96
        yield from (
            "{:35} | {:12d} {:12.3f} {:10.3f} {:10.3f} {:10.3f}".format(*row)
            for row in result
        )
        yield ""

    async def reset_timing(self):
        await self.admin_POST("/status/reset", text=True)

    @property
    def postgres_config(self):
        return {
            "url": f"{self.internal_host}:5432",
            "tls": "None",
            "max_connections": 5,
            "min_idle_time": 0,
            "connection_timeout": 10,
        }

    @property
    def postgres_creds(self):
        return {
            "account": "postgres",
            "password": "mysecretpassword",
            "admin_account": "postgres",
            "admin_password": "mysecretpassword",
        }

    async def collect_postgres_stats(self, ident: str, vacuum_full: bool = True):
        creds = self.postgres_creds

        conn = await asyncpg.connect(
            host=self.internal_host,
            port="5432",
            user=creds["admin_account"],
            password=creds["admin_password"],
            database=self.wallet_name,
        )

        tables = ("items", "tags_encrypted", "tags_plaintext")
        for t in tables:
            await conn.execute(f"VACUUM FULL {t}" if vacuum_full else f"VACUUM {t}")

        sizes = await conn.fetch(
            """
            SELECT relname AS "relation",
                pg_size_pretty(pg_total_relation_size(C.oid)) AS "total_size"
            FROM pg_class C
            LEFT JOIN pg_namespace N ON (N.oid = C.relnamespace)
            WHERE nspname = 'public'
            ORDER BY pg_total_relation_size(C.oid) DESC;
            """
        )
        results = {k: [0, "0B"] for k in tables}
        for row in sizes:
            if row["relation"] in results:
                results[row["relation"]][1] = row["total_size"].replace(" ", "")
        for t in tables:
            row = await conn.fetchrow(f"""SELECT COUNT(*) AS "count" FROM {t}""")
            results[t][0] = row["count"]
        self.wallet_stats.append((ident, results))

        await conn.close()

    def format_postgres_stats(self):
        if not self.wallet_stats:
            return
        yield "{:30} | {:>17} | {:>17} | {:>17}".format(
            f"{self.wallet_name} DB", "items", "tags_encrypted", "tags_plaintext"
        )
        yield "=" * 90
        for ident, stats in self.wallet_stats:
            yield "{:30} | {:8d} {:>8} | {:8d} {:>8} | {:8d} {:>8}".format(
                ident,
                stats["items"][0],
                stats["items"][1],
                stats["tags_encrypted"][0],
                stats["tags_encrypted"][1],
                stats["tags_plaintext"][0],
                stats["tags_plaintext"][1],
            )
        yield ""

    def reset_postgres_stats(self):
        self.wallet_stats.clear()<|MERGE_RESOLUTION|>--- conflicted
+++ resolved
@@ -34,11 +34,7 @@
 
 TRACE_TARGET = os.getenv("TRACE_TARGET")
 TRACE_TAG = os.getenv("TRACE_TAG")
-<<<<<<< HEAD
-TRACE_ENABLED = True if TRACE_TARGET else False
-=======
 TRACE_ENABLED = os.getenv("TRACE_ENABLED")
->>>>>>> ed5d064f
 
 DEFAULT_POSTGRES = bool(os.getenv("POSTGRES"))
 DEFAULT_INTERNAL_HOST = "127.0.0.1"
@@ -245,19 +241,6 @@
             {"tails_public_uri": tails_file_url},
         )
         tails_public_uri = revoc_updated_response["result"]["tails_public_uri"]
-<<<<<<< HEAD
-        log_msg(f"Revocation Registry Tails File Admin URL: {tails_file_admin_url}")
-        log_msg(f"Revocation Registry Tails File URL: {tails_public_uri}")
-        log_msg(f"================")
-        log_msg(
-            f"mkdir -p /tmp/tails-files/revocation/registry/{revocation_registry_id}/"
-        )
-        log_msg(
-            f'curl -X GET "{tails_file_admin_url}" --output /tmp/tails-files/revocation/registry/{revocation_registry_id}/tails-file'
-        )
-        log_msg(f"================")
-=======
->>>>>>> ed5d064f
         assert tails_public_uri == tails_file_url
 
         # if PUBLIC_TAILS_URL is specified, tell user how to get tails file from agent
@@ -324,8 +307,6 @@
                     ("--trace-target", self.trace_target),
                     ("--trace-tag", self.trace_tag),
                     ("--trace-label", self.label + ".trace"),
-<<<<<<< HEAD
-=======
                 ]
             )
         else:
@@ -341,7 +322,6 @@
                         self.trace_tag if self.trace_tag else "acapy.events",
                     ),
                     ("--trace-label", self.label + ".trace"),
->>>>>>> ed5d064f
                 ]
             )
         if self.extra_args:
